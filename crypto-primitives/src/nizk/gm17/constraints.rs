use crate::{
    nizk::{gm17::Gm17, NIZKVerifierGadget},
    Vec,
};
use algebra_core::{AffineCurve, PairingEngine, ToConstraintField};
use r1cs_core::{ConstraintSynthesizer, Namespace, SynthesisError};
use r1cs_std::prelude::*;

use core::{borrow::Borrow, marker::PhantomData};
use gm17::{PreparedVerifyingKey, Proof, VerifyingKey};

#[derive(Derivative)]
#[derivative(Clone(bound = "P::G1Var: Clone, P::G2Var: Clone"))]
pub struct ProofVar<E: PairingEngine, P: PairingVar<E>> {
    pub a: P::G1Var,
    pub b: P::G2Var,
    pub c: P::G1Var,
}

#[derive(Derivative)]
#[derivative(
    Clone(bound = "P::G1Var: Clone, P::GTVar: Clone, P::G1PreparedVar: Clone, \
    P::G2PreparedVar: Clone, ")
)]
pub struct VerifyingKeyVar<E: PairingEngine, P: PairingVar<E>> {
    pub h_g2: P::G2Var,
    pub g_alpha_g1: P::G1Var,
    pub h_beta_g2: P::G2Var,
    pub g_gamma_g1: P::G1Var,
    pub h_gamma_g2: P::G2Var,
    pub query: Vec<P::G1Var>,
}

impl<E: PairingEngine, P: PairingVar<E>> VerifyingKeyVar<E, P> {
    #[tracing::instrument(target = "r1cs", skip(self))]
    pub fn prepare(&self) -> Result<PreparedVerifyingKeyVar<E, P>, SynthesisError> {
        let g_alpha_pc = P::prepare_g1(&self.g_alpha_g1)?;
        let h_beta_pc = P::prepare_g2(&self.h_beta_g2)?;
        let g_gamma_pc = P::prepare_g1(&self.g_gamma_g1)?;
        let h_gamma_pc = P::prepare_g2(&self.h_gamma_g2)?;
        let h_pc = P::prepare_g2(&self.h_g2)?;
        Ok(PreparedVerifyingKeyVar {
            g_alpha: self.g_alpha_g1.clone(),
            h_beta: self.h_beta_g2.clone(),
            g_alpha_pc,
            h_beta_pc,
            g_gamma_pc,
            h_gamma_pc,
            h_pc,
            query: self.query.clone(),
        })
    }
}

#[derive(Derivative)]
#[derivative(
    Clone(bound = "P::G1Var: Clone, P::GTVar: Clone, P::G1PreparedVar: Clone, \
    P::G2PreparedVar: Clone, ")
)]
pub struct PreparedVerifyingKeyVar<E: PairingEngine, P: PairingVar<E>> {
    pub g_alpha: P::G1Var,
    pub h_beta: P::G2Var,
    pub g_alpha_pc: P::G1PreparedVar,
    pub h_beta_pc: P::G2PreparedVar,
    pub g_gamma_pc: P::G1PreparedVar,
    pub h_gamma_pc: P::G2PreparedVar,
    pub h_pc: P::G2PreparedVar,
    pub query: Vec<P::G1Var>,
}

pub struct Gm17VerifierGadget<E, P>
where
    E: PairingEngine,
    P: PairingVar<E>,
{
    _pairing_engine: PhantomData<E>,
    _pairing_gadget: PhantomData<P>,
}

impl<E, P, C, V> NIZKVerifierGadget<Gm17<E, C, V>, E::Fq> for Gm17VerifierGadget<E, P>
where
    E: PairingEngine,
    C: ConstraintSynthesizer<E::Fr>,
    V: ToConstraintField<E::Fr>,
    P: PairingVar<E>,
{
    type PreparedVerificationKeyVar = PreparedVerifyingKeyVar<E, P>;
    type VerificationKeyVar = VerifyingKeyVar<E, P>;
    type ProofVar = ProofVar<E, P>;

    /// Allocates `N::Proof` in `cs` without performing
    /// subgroup checks.
    #[tracing::instrument(target = "r1cs", skip(cs, f))]
    fn new_proof_unchecked<T: Borrow<Proof<E>>>(
        cs: impl Into<Namespace<E::Fq>>,
        f: impl FnOnce() -> Result<T, SynthesisError>,
        mode: AllocationMode,
    ) -> Result<Self::ProofVar, SynthesisError> {
        let ns = cs.into();
        let cs = ns.cs();
        f().and_then(|proof| {
            let proof = proof.borrow();
            let a = CurveVar::new_variable_omit_prime_order_check(
                r1cs_core::ns!(cs, "Proof.a"),
                || Ok(proof.a.into_projective()),
                mode,
            )?;
            let b = CurveVar::new_variable_omit_prime_order_check(
                r1cs_core::ns!(cs, "Proof.b"),
                || Ok(proof.b.into_projective()),
                mode,
            )?;
            let c = CurveVar::new_variable_omit_prime_order_check(
                r1cs_core::ns!(cs, "Proof.c"),
                || Ok(proof.c.into_projective()),
                mode,
            )?;
            Ok(ProofVar { a, b, c })
        })
    }

    /// Allocates `N::Proof` in `cs` without performing
    /// subgroup checks.
    #[tracing::instrument(target = "r1cs", skip(cs, f))]
    fn new_verification_key_unchecked<T: Borrow<VerifyingKey<E>>>(
        cs: impl Into<Namespace<E::Fq>>,
        f: impl FnOnce() -> Result<T, SynthesisError>,
        mode: AllocationMode,
    ) -> Result<Self::VerificationKeyVar, SynthesisError> {
        let ns = cs.into();
        let cs = ns.cs();
        f().and_then(|vk| {
            let vk = vk.borrow();
            let g_alpha_g1 = P::G1Var::new_variable_omit_prime_order_check(
                r1cs_core::ns!(cs, "g_alpha"),
                || Ok(vk.g_alpha_g1.into_projective()),
                mode,
            )?;
            let h_g2 = P::G2Var::new_variable_omit_prime_order_check(
                r1cs_core::ns!(cs, "h"),
                || Ok(vk.h_g2.into_projective()),
                mode,
            )?;
            let h_beta_g2 = P::G2Var::new_variable_omit_prime_order_check(
                r1cs_core::ns!(cs, "h_beta"),
                || Ok(vk.h_beta_g2.into_projective()),
                mode,
            )?;
            let g_gamma_g1 = P::G1Var::new_variable_omit_prime_order_check(
                r1cs_core::ns!(cs, "g_gamma"),
                || Ok(vk.g_gamma_g1.into_projective()),
                mode,
            )?;
            let h_gamma_g2 = P::G2Var::new_variable_omit_prime_order_check(
                r1cs_core::ns!(cs, "h_gamma"),
                || Ok(vk.h_gamma_g2.into_projective()),
                mode,
            )?;

            let query = vk
                .query
                .iter()
                .map(|g| {
                    P::G1Var::new_variable_omit_prime_order_check(
                        r1cs_core::ns!(cs, "g"),
                        || Ok(g.into_projective()),
                        mode,
                    )
                })
                .collect::<Result<Vec<_>, _>>()?;
            Ok(VerifyingKeyVar {
                g_alpha_g1,
                h_g2,
                h_beta_g2,
                g_gamma_g1,
                h_gamma_g2,
                query,
            })
        })
    }

    #[tracing::instrument(target = "r1cs", skip(vk, input, proof))]
    fn verify<'a, T: 'a + ToBitsGadget<E::Fq> + ?Sized>(
        vk: &Self::VerificationKeyVar,
        input: impl IntoIterator<Item = &'a T>,
        proof: &Self::ProofVar,
    ) -> Result<Boolean<E::Fq>, SynthesisError> {
        let pvk = vk.prepare()?;
        <Self as NIZKVerifierGadget<Gm17<E, C, V>, E::Fq>>::verify_prepared(&pvk, input, proof)
    }

    #[tracing::instrument(target = "r1cs", skip(pvk, input, proof))]
    fn verify_prepared<'a, T: 'a + ToBitsGadget<E::Fq> + ?Sized>(
        pvk: &Self::PreparedVerificationKeyVar,
        input: impl IntoIterator<Item = &'a T>,
        proof: &Self::ProofVar,
    ) -> Result<Boolean<E::Fq>, SynthesisError> {
        let pvk = pvk.clone();
        // e(A*G^{alpha}, B*H^{beta}) = e(G^{alpha}, H^{beta}) * e(G^{psi}, H^{gamma}) *
        // e(C, H) where psi = \sum_{i=0}^l input_i pvk.query[i]
        let g_psi = {
            let mut g_psi = pvk.query[0].clone();
            let mut input_len = 1;
            let mut input = input.into_iter();
            for (input, b) in input.by_ref().zip(pvk.query.iter().skip(1)) {
                let input_bits = input.to_bits_le()?;
                g_psi += b.scalar_mul_le(input_bits.iter())?;
                input_len += 1;
            }
            // Check that the input and the query in the verification are of the
            // same length.
            assert!(input_len == pvk.query.len() && input.next().is_none());
            g_psi
        };

        let mut test1_a_g_alpha = proof.a.clone();
        test1_a_g_alpha += pvk.g_alpha.clone();
        let mut test1_b_h_beta = proof.b.clone();
        test1_b_h_beta += pvk.h_beta.clone();

        let test1_exp = {
            test1_a_g_alpha = test1_a_g_alpha.negate()?;
            let test1_a_g_alpha_prep = P::prepare_g1(&test1_a_g_alpha)?;
            let test1_b_h_beta_prep = P::prepare_g2(&test1_b_h_beta)?;

            let g_psi_prep = P::prepare_g1(&g_psi)?;

            let c_prep = P::prepare_g1(&proof.c)?;

            P::miller_loop(
                &[
                    test1_a_g_alpha_prep,
                    g_psi_prep,
                    c_prep,
                    pvk.g_alpha_pc.clone(),
                ],
                &[
                    test1_b_h_beta_prep,
                    pvk.h_gamma_pc.clone(),
                    pvk.h_pc.clone(),
                    pvk.h_beta_pc.clone(),
                ],
            )?
        };

        let test1 = P::final_exponentiation(&test1_exp).unwrap();

        // e(A, H^{gamma}) = e(G^{gamma}, B)
        let test2_exp = {
            let a_prep = P::prepare_g1(&proof.a)?;
            // pvk.h_gamma_pc
            //&pvk.g_gamma_pc
            let proof_b = proof.b.negate()?;
            let b_prep = P::prepare_g2(&proof_b)?;
            P::miller_loop(&[a_prep, pvk.g_gamma_pc.clone()], &[pvk.h_gamma_pc, b_prep])?
        };
        let test2 = P::final_exponentiation(&test2_exp)?;

        let one = P::GTVar::one();
        test1.is_eq(&one)?.and(&test2.is_eq(&one)?)
    }
}

impl<E, P> AllocVar<PreparedVerifyingKey<E>, E::Fq> for PreparedVerifyingKeyVar<E, P>
where
    E: PairingEngine,
    P: PairingVar<E>,
    P::G1PreparedVar: AllocVar<E::G1Prepared, E::Fq>,
    P::G2PreparedVar: AllocVar<E::G2Prepared, E::Fq>,
{
    #[tracing::instrument(target = "r1cs", skip(cs, f))]
    fn new_variable<T: Borrow<PreparedVerifyingKey<E>>>(
        cs: impl Into<Namespace<E::Fq>>,
        f: impl FnOnce() -> Result<T, SynthesisError>,
        mode: AllocationMode,
    ) -> Result<Self, SynthesisError> {
        let ns = cs.into();
        let cs = ns.cs();

        f().and_then(|pvk| {
            let pvk = pvk.borrow();
            let g_alpha =
                P::G1Var::new_variable(r1cs_core::ns!(cs, "g_alpha"), || Ok(pvk.g_alpha), mode)?;
            let h_beta =
                P::G2Var::new_variable(r1cs_core::ns!(cs, "h_beta"), || Ok(pvk.h_beta), mode)?;
            let g_alpha_pc = P::G1PreparedVar::new_variable(
                r1cs_core::ns!(cs, "g_alpha_pc"),
<<<<<<< HEAD
                || {
                    let res: E::G1Prepared = pvk.g_alpha.into();
                    Ok(res)
                },
=======
                || Ok(E::G1Prepared::from(pvk.g_alpha)),
>>>>>>> f4296dfa
                mode,
            )?;
            let h_beta_pc = P::G2PreparedVar::new_variable(
                r1cs_core::ns!(cs, "h_beta_pc"),
<<<<<<< HEAD
                || {
                    let res: E::G2Prepared = pvk.h_beta.into();
                    Ok(res)
                },
=======
                || Ok(E::G2Prepared::from(pvk.h_beta)),
>>>>>>> f4296dfa
                mode,
            )?;
            let g_gamma_pc = P::G1PreparedVar::new_variable(
                r1cs_core::ns!(cs, "g_gamma_pc"),
                || Ok(&pvk.g_gamma_pc),
                mode,
            )?;
            let h_gamma_pc = P::G2PreparedVar::new_variable(
                r1cs_core::ns!(cs, "h_gamma_pc"),
                || Ok(&pvk.h_gamma_pc),
                mode,
            )?;
            let h_pc =
                P::G2PreparedVar::new_variable(r1cs_core::ns!(cs, "h_pc"), || Ok(&pvk.h_pc), mode)?;
            let query =
                Vec::new_variable(r1cs_core::ns!(cs, "query"), || Ok(pvk.query.clone()), mode)?;

            Ok(Self {
                g_alpha,
                h_beta,
                g_alpha_pc,
                h_beta_pc,
                g_gamma_pc,
                h_gamma_pc,
                h_pc,
                query,
            })
        })
    }
}

impl<E, P> AllocVar<VerifyingKey<E>, E::Fq> for VerifyingKeyVar<E, P>
where
    E: PairingEngine,

    P: PairingVar<E>,
{
    #[tracing::instrument(target = "r1cs", skip(cs, f))]
    fn new_variable<T: Borrow<VerifyingKey<E>>>(
        cs: impl Into<Namespace<E::Fq>>,
        f: impl FnOnce() -> Result<T, SynthesisError>,
        mode: AllocationMode,
    ) -> Result<Self, SynthesisError> {
        let ns = cs.into();
        let cs = ns.cs();

        f().and_then(|vk| {
            let vk = vk.borrow();
            let g_alpha_g1 =
                P::G1Var::new_variable(r1cs_core::ns!(cs, "g_alpha"), || Ok(vk.g_alpha_g1), mode)?;
            let h_g2 = P::G2Var::new_variable(r1cs_core::ns!(cs, "h"), || Ok(vk.h_g2), mode)?;
            let h_beta_g2 =
                P::G2Var::new_variable(r1cs_core::ns!(cs, "h_beta"), || Ok(vk.h_beta_g2), mode)?;
            let g_gamma_g1 =
                P::G1Var::new_variable(r1cs_core::ns!(cs, "g_gamma"), || Ok(vk.g_gamma_g1), mode)?;
            let h_gamma_g2 =
                P::G2Var::new_variable(r1cs_core::ns!(cs, "h_gamma"), || Ok(vk.h_gamma_g2), mode)?;
            let query =
                Vec::new_variable(r1cs_core::ns!(cs, "query"), || Ok(vk.query.clone()), mode)?;
            Ok(Self {
                h_g2,
                g_alpha_g1,
                h_beta_g2,
                g_gamma_g1,
                h_gamma_g2,
                query,
            })
        })
    }
}

impl<E, P> AllocVar<Proof<E>, E::Fq> for ProofVar<E, P>
where
    E: PairingEngine,

    P: PairingVar<E>,
{
    #[inline]
    #[tracing::instrument(target = "r1cs", skip(cs, f))]
    fn new_variable<T: Borrow<Proof<E>>>(
        cs: impl Into<Namespace<E::Fq>>,
        f: impl FnOnce() -> Result<T, SynthesisError>,
        mode: AllocationMode,
    ) -> Result<Self, SynthesisError> {
        let ns = cs.into();
        let cs = ns.cs();

        f().and_then(|proof| {
            let Proof { a, b, c } = proof.borrow().clone();
            let a = P::G1Var::new_variable(cs.clone(), || Ok(a), mode)?;
            let b = P::G2Var::new_variable(cs.clone(), || Ok(b), mode)?;
            let c = P::G1Var::new_variable(r1cs_core::ns!(cs, "c"), || Ok(c), mode)?;
            Ok(Self { a, b, c })
        })
    }
}

impl<E, P> ToBytesGadget<E::Fq> for VerifyingKeyVar<E, P>
where
    E: PairingEngine,

    P: PairingVar<E>,
{
    #[inline]
    fn to_bytes(&self) -> Result<Vec<UInt8<E::Fq>>, SynthesisError> {
        let mut bytes = Vec::new();
        bytes.extend_from_slice(&self.h_g2.to_bytes()?);
        bytes.extend_from_slice(&self.g_alpha_g1.to_bytes()?);
        bytes.extend_from_slice(&self.h_beta_g2.to_bytes()?);
        bytes.extend_from_slice(&self.g_gamma_g1.to_bytes()?);
        bytes.extend_from_slice(&self.h_gamma_g2.to_bytes()?);
        for q in &self.query {
            bytes.extend_from_slice(&q.to_bytes()?);
        }
        Ok(bytes)
    }
}

#[cfg(test)]
mod test {
    use gm17::*;
    use r1cs_core::{
        lc, ConstraintSynthesizer, ConstraintSystem, ConstraintSystemRef, SynthesisError,
    };

    use super::*;
    use algebra::{
        bls12_377::{Bls12_377, Fq, Fr},
        test_rng, BitIteratorLE, Field, PrimeField,
    };
    use r1cs_std::{bls12_377::PairingVar as Bls12_377PairingVar, boolean::Boolean, Assignment};
    use rand::Rng;

    type TestProofSystem = Gm17<Bls12_377, Bench<Fr>, Fr>;
    type TestVerifierGadget = Gm17VerifierGadget<Bls12_377, Bls12_377PairingVar>;
    type TestProofVar = ProofVar<Bls12_377, Bls12_377PairingVar>;
    type TestVkVar = VerifyingKeyVar<Bls12_377, Bls12_377PairingVar>;

    struct Bench<F: Field> {
        inputs: Vec<Option<F>>,
        num_constraints: usize,
    }

    impl<F: Field> ConstraintSynthesizer<F> for Bench<F> {
        fn generate_constraints(self, cs: ConstraintSystemRef<F>) -> Result<(), SynthesisError> {
            assert!(self.inputs.len() >= 2);
            assert!(self.num_constraints >= self.inputs.len());

            let mut variables: Vec<_> = Vec::with_capacity(self.inputs.len());
            for input in self.inputs {
                let input_var = cs.new_input_variable(|| input.get())?;
                variables.push((input, input_var));
            }

            for i in 0..self.num_constraints {
                let new_entry = {
                    let (input_1_val, input_1_var) = variables[i];
                    let (input_2_val, input_2_var) = variables[i + 1];
                    let result_val = input_1_val
                        .and_then(|input_1| input_2_val.map(|input_2| input_1 * &input_2));
                    let result_var = cs.new_witness_variable(|| {
                        result_val.ok_or(SynthesisError::AssignmentMissing)
                    })?;
                    cs.enforce_constraint(
                        lc!() + input_1_var,
                        lc!() + input_2_var,
                        lc!() + result_var,
                    )
                    .unwrap();
                    (result_val, result_var)
                };
                variables.push(new_entry);
            }
            Ok(())
        }
    }

    #[test]
    fn gm17_verifier_test() {
        let num_inputs = 100;
        let num_constraints = num_inputs;
        let rng = &mut test_rng();
        let mut inputs: Vec<Option<Fr>> = Vec::with_capacity(num_inputs);
        for _ in 0..num_inputs {
            inputs.push(Some(rng.gen()));
        }
        let params = {
            let c = Bench::<Fr> {
                inputs: vec![None; num_inputs],
                num_constraints,
            };

            generate_random_parameters(c, rng).unwrap()
        };

        {
            let proof = {
                // Create an instance of our circuit (with the
                // witness)
                let c = Bench {
                    inputs: inputs.clone(),
                    num_constraints,
                };
                // Create a gm17 proof with our parameters.
                create_random_proof(c, &params, rng).unwrap()
            };

            // assert!(!verify_proof(&pvk, &proof, &[a]).unwrap());
            let cs = ConstraintSystem::<Fq>::new_ref();

            let inputs: Vec<_> = inputs.into_iter().map(|input| input.unwrap()).collect();
            let mut input_gadgets = Vec::new();

            {
                for input in inputs.into_iter() {
                    let input_bits: Vec<_> = BitIteratorLE::new(input.into_repr()).collect();
                    let input_bits =
                        Vec::<Boolean<Fq>>::new_input(r1cs_core::ns!(cs, "Input"), || {
                            Ok(input_bits)
                        })
                        .unwrap();
                    input_gadgets.push(input_bits);
                }
            }

            let vk_gadget =
                TestVkVar::new_input(r1cs_core::ns!(cs, "Vk"), || Ok(&params.vk)).unwrap();
            let proof_gadget =
                TestProofVar::new_witness(r1cs_core::ns!(cs, "Proof"), || Ok(proof.clone()))
                    .unwrap();
            println!("Time to verify!\n\n\n\n");
            <TestVerifierGadget as NIZKVerifierGadget<TestProofSystem, Fq>>::verify(
                &vk_gadget,
                &input_gadgets,
                &proof_gadget,
            )
            .unwrap()
            .enforce_equal(&Boolean::TRUE)
            .unwrap();

            if !cs.is_satisfied().unwrap() {
                println!("=========================================================");
                println!("Unsatisfied constraints:");
                println!("{:?}", cs.which_is_unsatisfied().unwrap());
                println!("=========================================================");
            }

            // cs.print_named_objects();
            assert!(cs.is_satisfied().unwrap());
        }
    }
}

#[cfg(test)]
mod test_recursive {
    use gm17::*;
    use r1cs_core::{
        lc, ConstraintSynthesizer, ConstraintSystem, ConstraintSystemRef, SynthesisError,
    };

    use super::*;
    use algebra::{
        fields::{FftParameters, FpParameters},
        mnt4_298::{Fq as MNT4Fq, FqParameters as MNT4FqParameters, Fr as MNT4Fr, MNT4_298},
        mnt6_298::{Fq as MNT6Fq, FqParameters as MNT6FqParameters, Fr as MNT6Fr, MNT6_298},
        test_rng, BigInteger, Field, PrimeField,
    };
    use r1cs_std::{
        fields::fp::FpVar, mnt4_298::PairingVar as MNT4_298PairingVar,
        mnt6_298::PairingVar as MNT6_298PairingVar, uint8::UInt8, Assignment,
    };
    use rand::Rng;

    type TestProofSystem1 = Gm17<MNT6_298, Bench<MNT4Fq>, MNT6Fr>;
    type TestVerifierGadget1 = Gm17VerifierGadget<MNT6_298, MNT6_298PairingVar>;
    type TestProofVar1 = ProofVar<MNT6_298, MNT6_298PairingVar>;
    type TestVkVar1 = VerifyingKeyVar<MNT6_298, MNT6_298PairingVar>;

    type TestProofSystem2 = Gm17<MNT4_298, Wrapper, MNT4Fr>;
    type TestVerifierGadget2 = Gm17VerifierGadget<MNT4_298, MNT4_298PairingVar>;
    type TestProofVar2 = ProofVar<MNT4_298, MNT4_298PairingVar>;
    type TestVkVar2 = VerifyingKeyVar<MNT4_298, MNT4_298PairingVar>;

    #[derive(Clone)]
    struct Bench<F: Field> {
        inputs: Vec<Option<F>>,
        num_constraints: usize,
    }

    impl<F: Field> ConstraintSynthesizer<F> for Bench<F> {
        fn generate_constraints(self, cs: ConstraintSystemRef<F>) -> Result<(), SynthesisError> {
            assert!(self.inputs.len() >= 2);
            assert!(self.num_constraints >= self.inputs.len());

            let mut variables: Vec<_> = Vec::with_capacity(self.inputs.len());
            for input in self.inputs {
                let input_var = cs.new_input_variable(|| input.get())?;
                variables.push((input, input_var));
            }

            for i in 0..self.num_constraints {
                let new_entry = {
                    let (input_1_val, input_1_var) = variables[i];
                    let (input_2_val, input_2_var) = variables[i + 1];
                    let result_val = input_1_val
                        .and_then(|input_1| input_2_val.map(|input_2| input_1 * &input_2));
                    let result_var = cs.new_witness_variable(|| {
                        result_val.ok_or(SynthesisError::AssignmentMissing)
                    })?;
                    cs.enforce_constraint(
                        lc!() + input_1_var,
                        lc!() + input_2_var,
                        lc!() + result_var,
                    )
                    .unwrap();
                    (result_val, result_var)
                };
                variables.push(new_entry);
            }
            Ok(())
        }
    }

    struct Wrapper {
        inputs: Vec<Option<MNT4Fq>>,
        params: Parameters<MNT6_298>,
        proof: Proof<MNT6_298>,
    }

    impl ConstraintSynthesizer<MNT6Fq> for Wrapper {
        fn generate_constraints(
            self,
            cs: ConstraintSystemRef<MNT6Fq>,
        ) -> Result<(), SynthesisError> {
            let params = self.params;
            let proof = self.proof;
            let inputs: Vec<_> = self
                .inputs
                .into_iter()
                .map(|input| input.unwrap())
                .collect();
            let input_gadgets;

            {
                // Chain all input values in one large byte array.
                let input_bytes = inputs
                    .clone()
                    .into_iter()
                    .flat_map(|input| {
                        input
                            .into_repr()
                            .as_ref()
                            .iter()
                            .flat_map(|l| l.to_le_bytes().to_vec())
                            .collect::<Vec<_>>()
                    })
                    .collect::<Vec<_>>();

                // Allocate this byte array as input packed into field elements.
                let input_bytes =
                    UInt8::new_input_vec(r1cs_core::ns!(cs, "Input"), &input_bytes[..])?;
                // 40 byte
                let element_size = <MNT4FqParameters as FftParameters>::BigInt::NUM_LIMBS * 8;
                input_gadgets = input_bytes
                    .chunks(element_size)
                    .map(|chunk| {
                        chunk
                            .iter()
                            .flat_map(|byte| byte.to_bits_le().unwrap())
                            .collect::<Vec<_>>()
                    })
                    .collect::<Vec<_>>();
            }

            let vk_gadget = TestVkVar1::new_witness(r1cs_core::ns!(cs, "Vk"), || Ok(&params.vk))?;
            let proof_gadget =
                TestProofVar1::new_witness(r1cs_core::ns!(cs, "Proof"), || Ok(proof.clone()))
                    .unwrap();
            <TestVerifierGadget1 as NIZKVerifierGadget<TestProofSystem1, MNT6Fq>>::verify(
                &vk_gadget,
                &input_gadgets,
                &proof_gadget,
            )?
            .enforce_equal(&Boolean::TRUE)?;
            Ok(())
        }
    }

    #[test]
    fn gm17_recursive_verifier_test() {
        let num_inputs = 5;
        let num_constraints = num_inputs;
        let rng = &mut test_rng();
        let mut inputs: Vec<Option<MNT4Fq>> = Vec::with_capacity(num_inputs);
        for _ in 0..num_inputs {
            inputs.push(Some(rng.gen()));
        }

        // Generate inner params and proof.
        let inner_params = {
            let c = Bench::<MNT4Fq> {
                inputs: vec![None; num_inputs],
                num_constraints,
            };

            generate_random_parameters(c, rng).unwrap()
        };

        let inner_proof = {
            // Create an instance of our circuit (with the
            // witness)
            let c = Bench {
                inputs: inputs.clone(),
                num_constraints,
            };
            // Create a gm17 proof with our parameters.
            create_random_proof(c, &inner_params, rng).unwrap()
        };

        // Generate outer params and proof.
        let params = {
            let c = Wrapper {
                inputs: inputs.clone(),
                params: inner_params.clone(),
                proof: inner_proof.clone(),
            };

            generate_random_parameters(c, rng).unwrap()
        };

        {
            let proof = {
                // Create an instance of our circuit (with the
                // witness)
                let c = Wrapper {
                    inputs: inputs.clone(),
                    params: inner_params.clone(),
                    proof: inner_proof.clone(),
                };
                // Create a gm17 proof with our parameters.
                create_random_proof(c, &params, rng).unwrap()
            };

            let cs = ConstraintSystem::<MNT4Fq>::new_ref();

            let inputs: Vec<_> = inputs.into_iter().map(|input| input.unwrap()).collect();
            let mut input_gadgets = Vec::new();

            {
                let bigint_size = <MNT4FqParameters as FftParameters>::BigInt::NUM_LIMBS * 64;
                let mut input_bits = Vec::new();
                for input in inputs.into_iter() {
                    let input_gadget =
                        FpVar::new_input(r1cs_core::ns!(cs, "Input"), || Ok(input)).unwrap();
                    let mut fp_bits = input_gadget.to_bits_le().unwrap();

                    // Use 320 bits per element.
                    for _ in fp_bits.len()..bigint_size {
                        fp_bits.push(Boolean::constant(false));
                    }
                    input_bits.extend_from_slice(&fp_bits);
                }

                // Pack input bits into field elements of the underlying circuit.
                let max_size = 8 * (<MNT6FqParameters as FpParameters>::CAPACITY / 8) as usize;
                let max_size = max_size as usize;
                let bigint_size = <MNT6FqParameters as FftParameters>::BigInt::NUM_LIMBS * 64;
                for chunk in input_bits.chunks(max_size) {
                    let mut chunk = chunk.to_vec();
                    let len = chunk.len();
                    for _ in len..bigint_size {
                        chunk.push(Boolean::constant(false));
                    }
                    input_gadgets.push(chunk);
                }
                // assert!(!verify_proof(&pvk, &proof, &[a]).unwrap());
            }

            let vk_gadget =
                TestVkVar2::new_input(r1cs_core::ns!(cs, "Vk"), || Ok(&params.vk)).unwrap();
            let proof_gadget =
                TestProofVar2::new_witness(r1cs_core::ns!(cs, "Proof"), || Ok(proof.clone()))
                    .unwrap();
            println!("Time to verify!\n\n\n\n");
            <TestVerifierGadget2 as NIZKVerifierGadget<TestProofSystem2, MNT4Fq>>::verify(
                &vk_gadget,
                &input_gadgets,
                &proof_gadget,
            )
            .unwrap()
            .enforce_equal(&Boolean::TRUE)
            .unwrap();
            if !cs.is_satisfied().unwrap() {
                println!("=========================================================");
                println!("Unsatisfied constraints:");
                println!("{:?}", cs.which_is_unsatisfied().unwrap());
                println!("=========================================================");
            }

            // cs.print_named_objects();
            assert!(cs.is_satisfied().unwrap());
        }
    }
}<|MERGE_RESOLUTION|>--- conflicted
+++ resolved
@@ -285,26 +285,12 @@
                 P::G2Var::new_variable(r1cs_core::ns!(cs, "h_beta"), || Ok(pvk.h_beta), mode)?;
             let g_alpha_pc = P::G1PreparedVar::new_variable(
                 r1cs_core::ns!(cs, "g_alpha_pc"),
-<<<<<<< HEAD
-                || {
-                    let res: E::G1Prepared = pvk.g_alpha.into();
-                    Ok(res)
-                },
-=======
                 || Ok(E::G1Prepared::from(pvk.g_alpha)),
->>>>>>> f4296dfa
                 mode,
             )?;
             let h_beta_pc = P::G2PreparedVar::new_variable(
                 r1cs_core::ns!(cs, "h_beta_pc"),
-<<<<<<< HEAD
-                || {
-                    let res: E::G2Prepared = pvk.h_beta.into();
-                    Ok(res)
-                },
-=======
                 || Ok(E::G2Prepared::from(pvk.h_beta)),
->>>>>>> f4296dfa
                 mode,
             )?;
             let g_gamma_pc = P::G1PreparedVar::new_variable(
