--- conflicted
+++ resolved
@@ -37,10 +37,7 @@
 
 [build-dependencies]
 field-assembly = { path = "./field-assembly", optional = true }
-<<<<<<< HEAD
-=======
 cc = "1.0"
->>>>>>> 558f098a
 rustc_version = "0.2"
 
 [dev-dependencies]
@@ -51,19 +48,11 @@
 std = [ "voracious_radix_sort" ]
 parallel = [ "std", "rayon", "rand/default" ]
 derive = [ "algebra-core-derive" ]
-<<<<<<< HEAD
-llvm_asm = [ "field-assembly" ]
-=======
->>>>>>> 558f098a
 prefetch = [ "std" ]
 
 timing = [ "std", "backtrace" ]
 timing_detailed = [ "std", "backtrace" ]
-<<<<<<< HEAD
-timing_thread_id = [ "thread-id" ]
-=======
 timing_thread_id = [ "thread-id" ]
 
 llvm_asm = [ "field-assembly" ]
-bw6_asm = []
->>>>>>> 558f098a
+bw6_asm = []