--- conflicted
+++ resolved
@@ -34,16 +34,13 @@
 either = { version = "1.6.0", default-features = false }
 thread-id = { version = "3.3.0", optional = true }
 backtrace = { version = "0.3", optional = true }
-<<<<<<< HEAD
 accel = { git = "https://github.com/jon-chuang/accel", package = "accel", optional = true }
 peekmore = "0.5.6"
 closure = { version = "0.3.0", optional = true }
 lazy_static = { version = "1.4.0", optional = true }
 serde_json = { version = "1.0.58", optional = true }
 dirs = { version = "1.0.5", optional = true }
-=======
 paste = "0.1"
->>>>>>> e5cea4a5
 
 [build-dependencies]
 field-assembly = { path = "./field-assembly", optional = true }
