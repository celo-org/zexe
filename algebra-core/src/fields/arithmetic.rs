<<<<<<< HEAD
#[cfg(use_bw6_asm)]
=======
/// All of these methods store intermediate results on the stack, and so
/// they support overlap of input and output parameters.
#[cfg(feature = "bw6_asm")]
>>>>>>> cf953de5
extern "C" {
    pub fn modmul768(x: *const u64, y: *const u64, m: *const u64, z: *mut u64);
    pub fn modadd768(x: *const u64, y: *const u64, m: *const u64, z: *mut u64);
    pub fn modsub768(x: *const u64, y: *const u64, m: *const u64, z: *mut u64);
}
/// This modular multiplication algorithm uses Montgomery
/// reduction for efficient implementation. It also additionally
/// uses the "no-carry optimization" outlined
/// [here](https://hackmd.io/@zkteam/modular_multiplication) if
/// `P::MODULUS` has BOTH (a) a zero MSB, AND (b) at least one
/// zero bit in the rest of the modulus.

macro_rules! impl_field_mul_assign {
    ($limbs:expr) => {
        #[inline]
        #[unroll_for_loops]
        fn mul_assign(&mut self, other: &Self) {
            #[cfg(use_bw6_asm)]
            #[allow(unsafe_code, unused_mut, unconditional_panic)]
            if $limbs == 12 {
                unsafe {
                    let modulus_with_inv = [
                        P::MODULUS.0[0],
                        P::MODULUS.0[1],
                        P::MODULUS.0[2],
                        P::MODULUS.0[3],
                        P::MODULUS.0[4],
                        P::MODULUS.0[5],
                        P::MODULUS.0[6],
                        P::MODULUS.0[7],
                        P::MODULUS.0[8],
                        P::MODULUS.0[9],
                        P::MODULUS.0[10],
                        P::MODULUS.0[11],
                        P::INV,
                    ];
                    crate::fields::arithmetic::modmul768(
                        ((self.0).0).as_ptr(),
                        ((other.0).0).as_ptr(),
                        modulus_with_inv.as_ptr(),
                        ((self.0).0).as_mut_ptr(),
                    );
                    return;
                }
            }
            // Checking the modulus at compile time
            let first_bit_set = P::MODULUS.0[$limbs - 1] >> 63 != 0;
            let mut all_bits_set = P::MODULUS.0[$limbs - 1] == !0 - (1 << 63);
            for i in 1..$limbs {
                all_bits_set &= P::MODULUS.0[$limbs - i - 1] == !0u64;
            }

            let _no_carry: bool = !(first_bit_set || all_bits_set);

            // No-carry optimisation applied to CIOS
            if _no_carry {
                #[cfg(use_asm)]
                #[allow(unsafe_code, unused_mut)]
                {
                    if $limbs <= 6 {
                        llvm_asm_mul!($limbs, (self.0).0, (other.0).0, P::MODULUS.0, P::INV);
                        self.reduce();
                        return;
                    }
                }
                let mut r = [0u64; $limbs];
                let mut carry1 = 0u64;
                let mut carry2 = 0u64;

                for i in 0..$limbs {
                    r[0] = fa::mac(r[0], (self.0).0[0], (other.0).0[i], &mut carry1);
                    let k = r[0].wrapping_mul(P::INV);
                    fa::mac_discard(r[0], k, P::MODULUS.0[0], &mut carry2);
                    for j in 1..$limbs {
                        r[j] = fa::mac_with_carry(r[j], (self.0).0[j], (other.0).0[i], &mut carry1);
                        r[j - 1] = fa::mac_with_carry(r[j], k, P::MODULUS.0[j], &mut carry2);
                    }
                    r[$limbs - 1] = carry1 + carry2;
                }
                (self.0).0 = r;
                self.reduce();
            // Alternative implementation
            } else {
                let mut r = [0u64; $limbs * 2];

                for i in 0..$limbs {
                    let mut carry = 0;
                    for j in 0..$limbs {
                        r[j + i] =
                            fa::mac_with_carry(r[j + i], (self.0).0[i], (other.0).0[j], &mut carry);
                    }
                    r[$limbs + i] = carry;
                }
                // Montgomery reduction
                let mut _carry2 = 0;
                for i in 0..$limbs {
                    let k = r[i].wrapping_mul(P::INV);
                    let mut carry = 0;
                    fa::mac_with_carry(r[i], k, P::MODULUS.0[0], &mut carry);
                    for j in 1..$limbs {
                        r[j + i] = fa::mac_with_carry(r[j + i], k, P::MODULUS.0[j], &mut carry);
                    }
                    r[$limbs + i] = fa::adc(r[$limbs + i], _carry2, &mut carry);
                    _carry2 = carry;
                }
                (self.0).0.copy_from_slice(&r[$limbs..]);
                self.reduce();
            }
        }
    };
}

macro_rules! impl_field_add_assign {
    ($limbs:expr) => {
        #[inline]
        #[unroll_for_loops]
        fn add_assign(&mut self, other: &Self) {
            #[cfg(use_bw6_asm)]
            #[allow(unsafe_code, unused_mut, unconditional_panic)]
            if $limbs == 12 {
                unsafe {
                    let modulus_with_inv = [
                        P::MODULUS.0[0],
                        P::MODULUS.0[1],
                        P::MODULUS.0[2],
                        P::MODULUS.0[3],
                        P::MODULUS.0[4],
                        P::MODULUS.0[5],
                        P::MODULUS.0[6],
                        P::MODULUS.0[7],
                        P::MODULUS.0[8],
                        P::MODULUS.0[9],
                        P::MODULUS.0[10],
                        P::MODULUS.0[11],
                        P::INV,
                    ];
                    crate::fields::arithmetic::modadd768(
                        ((self.0).0).as_ptr(),
                        ((other.0).0).as_ptr(),
                        modulus_with_inv.as_ptr(),
                        ((self.0).0).as_mut_ptr(),
                    );
                    return;
                }
            }
            // This cannot exceed the backing capacity.
            self.0.add_nocarry(&other.0);
            // However, it may need to be reduced
            self.reduce();
        }
    };
}

macro_rules! impl_field_sub_assign {
    ($limbs:expr) => {
        #[inline]
        #[unroll_for_loops]
        fn sub_assign(&mut self, other: &Self) {
            #[cfg(use_bw6_asm)]
            #[allow(unsafe_code, unused_mut, unconditional_panic)]
            if $limbs == 12 {
                unsafe {
                    let modulus_with_inv = [
                        P::MODULUS.0[0],
                        P::MODULUS.0[1],
                        P::MODULUS.0[2],
                        P::MODULUS.0[3],
                        P::MODULUS.0[4],
                        P::MODULUS.0[5],
                        P::MODULUS.0[6],
                        P::MODULUS.0[7],
                        P::MODULUS.0[8],
                        P::MODULUS.0[9],
                        P::MODULUS.0[10],
                        P::MODULUS.0[11],
                        P::INV,
                    ];
                    crate::fields::arithmetic::modsub768(
                        ((self.0).0).as_ptr(),
                        ((other.0).0).as_ptr(),
                        modulus_with_inv.as_ptr(),
                        ((self.0).0).as_mut_ptr(),
                    );
                    return;
                }
            }
            // If `other` is larger than `self`, add the modulus to self first.
            if other.0 > self.0 {
                self.0.add_nocarry(&P::MODULUS);
            }
            self.0.sub_noborrow(&other.0);
        }
    };
}

macro_rules! impl_field_into_repr {
    ($limbs:expr, $BigIntegerType:ty) => {
        #[inline]
        #[unroll_for_loops]
        fn into_repr(&self) -> $BigIntegerType {
            let mut tmp = self.0;
            let mut r = tmp.0;
            // Montgomery Reduction
            for i in 0..$limbs {
                let k = r[i].wrapping_mul(P::INV);
                let mut carry = 0;

                fa::mac_with_carry(r[i], k, P::MODULUS.0[0], &mut carry);
                for j in 1..$limbs {
                    r[(j + i) % $limbs] =
                        fa::mac_with_carry(r[(j + i) % $limbs], k, P::MODULUS.0[j], &mut carry);
                }
                r[i % $limbs] = carry;
            }
            tmp.0 = r;
            tmp
        }
    };
}

macro_rules! impl_field_square_in_place {
    ($limbs:expr) => {
        #[inline]
        #[unroll_for_loops]
        #[allow(unused_braces)]
        fn square_in_place(&mut self) -> &mut Self {
            #[cfg(use_bw6_asm)]
            #[allow(unsafe_code, unused_mut, unconditional_panic)]
            if $limbs == 12 {
                unsafe {
                    let modulus_with_inv = [
                        P::MODULUS.0[0],
                        P::MODULUS.0[1],
                        P::MODULUS.0[2],
                        P::MODULUS.0[3],
                        P::MODULUS.0[4],
                        P::MODULUS.0[5],
                        P::MODULUS.0[6],
                        P::MODULUS.0[7],
                        P::MODULUS.0[8],
                        P::MODULUS.0[9],
                        P::MODULUS.0[10],
                        P::MODULUS.0[11],
                        P::INV,
                    ];
                    crate::fields::arithmetic::modmul768(
                        ((self.0).0).as_ptr(),
                        ((self.0).0).as_ptr(),
                        modulus_with_inv.as_ptr(),
                        ((self.0).0).as_mut_ptr(),
                    );
                    return self;
                }
            }

            // Checking the modulus at compile time
            let first_bit_set = P::MODULUS.0[$limbs - 1] >> 63 != 0;
            let mut all_bits_set = P::MODULUS.0[$limbs - 1] == !0 - (1 << 63);
            for i in 1..$limbs {
                all_bits_set &= P::MODULUS.0[$limbs - i - 1] == !0u64;
            }
            let _no_carry: bool = !(first_bit_set || all_bits_set);

            #[cfg(use_asm)]
            #[allow(unsafe_code, unused_mut)]
            {
                if $limbs <= 6 && _no_carry {
                    llvm_asm_square!($limbs, (self.0).0, P::MODULUS.0, P::INV);
                    self.reduce();
                    return self;
                }
            }
            let mut r = [0u64; $limbs * 2];

            let mut carry = 0;
            for i in 0..$limbs {
                if i < $limbs - 1 {
                    for j in 0..$limbs {
                        if j >= i + 1 {
                            r[i + j] = fa::mac_with_carry(
                                r[i + j],
                                (self.0).0[i],
                                (self.0).0[j],
                                &mut carry,
                            );
                        }
                    }
                    r[$limbs + i] = carry;
                    carry = 0;
                }
            }
            r[$limbs * 2 - 1] = r[$limbs * 2 - 2] >> 63;
            for i in 0..$limbs {
                r[$limbs * 2 - 2 - i] =
                    (r[$limbs * 2 - 2 - i] << 1) | (r[$limbs * 2 - 3 - i] >> 63);
            }
            for i in 3..$limbs {
                r[$limbs + 1 - i] = (r[$limbs + 1 - i] << 1) | (r[$limbs - i] >> 63);
            }
            r[1] = r[1] << 1;

            for i in 0..$limbs {
                r[2 * i] = fa::mac_with_carry(r[2 * i], (self.0).0[i], (self.0).0[i], &mut carry);
                r[2 * i + 1] = fa::adc(r[2 * i + 1], 0, &mut carry);
            }
            // Montgomery reduction
            let mut _carry2 = 0;
            for i in 0..$limbs {
                let k = r[i].wrapping_mul(P::INV);
                let mut carry = 0;
                fa::mac_with_carry(r[i], k, P::MODULUS.0[0], &mut carry);
                for j in 1..$limbs {
                    r[j + i] = fa::mac_with_carry(r[j + i], k, P::MODULUS.0[j], &mut carry);
                }
                r[$limbs + i] = fa::adc(r[$limbs + i], _carry2, &mut carry);
                _carry2 = carry;
            }
            (self.0).0.copy_from_slice(&r[$limbs..]);
            self.reduce();
            self
        }
    };
}

macro_rules! impl_field_bigint_conv {
    ($field: ident, $bigint: ident, $params: ident) => {
        impl<P: $params> Into<$bigint> for $field<P> {
            fn into(self) -> $bigint {
                self.into_repr()
            }
        }

        impl<P: $params> From<$bigint> for $field<P> {
            /// Converts `Self::BigInteger` into `Self`
            ///
            /// # Panics
            /// This method panics if `int` is larger than `P::MODULUS`.
            fn from(int: $bigint) -> Self {
                Self::from_repr(int).unwrap()
            }
        }
    };
}

macro_rules! impl_prime_field_standard_sample {
    ($field: ident, $params: ident) => {
        impl<P: $params> rand::distributions::Distribution<$field<P>>
            for rand::distributions::Standard
        {
            #[inline]
            fn sample<R: rand::Rng + ?Sized>(&self, rng: &mut R) -> $field<P> {
                loop {
                    let mut tmp = $field(rng.sample(rand::distributions::Standard), PhantomData);
                    // Mask away the unused bits at the beginning.
                    tmp.0
                        .as_mut()
                        .last_mut()
                        .map(|val| *val &= core::u64::MAX >> P::REPR_SHAVE_BITS);

                    if tmp.is_valid() {
                        return tmp;
                    }
                }
            }
        }
    };
}

macro_rules! impl_prime_field_from_int {
    ($field: ident, u128, $params: ident) => {
        impl<P: $params> From<u128> for $field<P> {
            fn from(other: u128) -> Self {
                let upper = (other >> 64) as u64;
                let lower = ((other << 64) >> 64) as u64;
                let mut default_int = P::BigInt::default();
                default_int.0[0] = lower;
                default_int.0[1] = upper;
                Self::from_repr(default_int).unwrap()
            }
        }
    };
    ($field: ident, $int: ident, $params: ident) => {
        impl<P: $params> From<$int> for $field<P> {
            fn from(other: $int) -> Self {
                Self::from_repr(P::BigInt::from(u64::from(other))).unwrap()
            }
        }
    };
}

macro_rules! sqrt_impl {
    ($Self:ident, $P:tt, $self:expr) => {{
        use crate::fields::LegendreSymbol::*;
        // https://eprint.iacr.org/2012/685.pdf (page 12, algorithm 5)
        // Actually this is just normal Tonelli-Shanks; since `P::Generator`
        // is a quadratic non-residue, `P::ROOT_OF_UNITY = P::GENERATOR ^ t`
        // is also a quadratic non-residue (since `t` is odd).
        match $self.legendre() {
            Zero => Some(*$self),
            QuadraticNonResidue => None,
            QuadraticResidue => {
                let mut z = $Self::qnr_to_t();
                let mut w = $self.pow($P::T_MINUS_ONE_DIV_TWO);
                let mut x = w * $self;
                let mut b = x * &w;

                let mut v = $P::TWO_ADICITY as usize;
                // t = self^t
                #[cfg(debug_assertions)]
                {
                    let mut check = b;
                    for _ in 0..(v - 1) {
                        check.square_in_place();
                    }
                    if !check.is_one() {
                        panic!("Input is not a square root, but it passed the QR test")
                    }
                }

                while !b.is_one() {
                    let mut k = 0usize;

                    let mut b2k = b;
                    while !b2k.is_one() {
                        // invariant: b2k = b^(2^k) after entering this loop
                        b2k.square_in_place();
                        k += 1;
                    }

                    let j = v - k - 1;
                    w = z;
                    for _ in 0..j {
                        w.square_in_place();
                    }

                    z = w.square();
                    b *= &z;
                    x *= &w;
                    v = k;
                }

                Some(x)
            }
        }
    }};
}

// Implements AddAssign on Self by deferring to an implementation on &Self
#[macro_export]
macro_rules! impl_additive_ops_from_ref {
    ($type: ident, $params: ident) => {
        #[allow(unused_qualifications)]
        impl<P: $params> core::ops::Add<Self> for $type<P> {
            type Output = Self;

            #[inline]
            fn add(self, other: Self) -> Self {
                let mut result = self;
                result.add_assign(&other);
                result
            }
        }

        #[allow(unused_qualifications)]
        impl<'a, P: $params> core::ops::Add<&'a mut Self> for $type<P> {
            type Output = Self;

            #[inline]
            fn add(self, other: &'a mut Self) -> Self {
                let mut result = self;
                result.add_assign(&*other);
                result
            }
        }

        #[allow(unused_qualifications)]
        impl<P: $params> core::ops::Sub<Self> for $type<P> {
            type Output = Self;

            #[inline]
            fn sub(self, other: Self) -> Self {
                let mut result = self;
                result.sub_assign(&other);
                result
            }
        }

        #[allow(unused_qualifications)]
        impl<'a, P: $params> core::ops::Sub<&'a mut Self> for $type<P> {
            type Output = Self;

            #[inline]
            fn sub(self, other: &'a mut Self) -> Self {
                let mut result = self;
                result.sub_assign(&*other);
                result
            }
        }

        #[allow(unused_qualifications)]
        impl<P: $params> core::iter::Sum<Self> for $type<P> {
            fn sum<I: Iterator<Item = Self>>(iter: I) -> Self {
                iter.fold(Self::zero(), core::ops::Add::add)
            }
        }

        #[allow(unused_qualifications)]
        impl<'a, P: $params> core::iter::Sum<&'a Self> for $type<P> {
            fn sum<I: Iterator<Item = &'a Self>>(iter: I) -> Self {
                iter.fold(Self::zero(), core::ops::Add::add)
            }
        }

        #[allow(unused_qualifications)]
        impl<P: $params> core::ops::AddAssign<Self> for $type<P> {
            fn add_assign(&mut self, other: Self) {
                self.add_assign(&other)
            }
        }

        #[allow(unused_qualifications)]
        impl<P: $params> core::ops::SubAssign<Self> for $type<P> {
            fn sub_assign(&mut self, other: Self) {
                self.sub_assign(&other)
            }
        }

        #[allow(unused_qualifications)]
        impl<'a, P: $params> core::ops::AddAssign<&'a mut Self> for $type<P> {
            fn add_assign(&mut self, other: &'a mut Self) {
                self.add_assign(&*other)
            }
        }

        #[allow(unused_qualifications)]
        impl<'a, P: $params> core::ops::SubAssign<&'a mut Self> for $type<P> {
            fn sub_assign(&mut self, other: &'a mut Self) {
                self.sub_assign(&*other)
            }
        }
    };
}

// Implements AddAssign on Self by deferring to an implementation on &Self
#[macro_export]
macro_rules! impl_multiplicative_ops_from_ref {
    ($type: ident, $params: ident) => {
        #[allow(unused_qualifications)]
        impl<P: $params> core::ops::Mul<Self> for $type<P> {
            type Output = Self;

            #[inline]
            fn mul(self, other: Self) -> Self {
                let mut result = self;
                result.mul_assign(&other);
                result
            }
        }

        #[allow(unused_qualifications)]
        impl<P: $params> core::ops::Div<Self> for $type<P> {
            type Output = Self;

            #[inline]
            fn div(self, other: Self) -> Self {
                let mut result = self;
                result.div_assign(&other);
                result
            }
        }

        #[allow(unused_qualifications)]
        impl<'a, P: $params> core::ops::Mul<&'a mut Self> for $type<P> {
            type Output = Self;

            #[inline]
            fn mul(self, other: &'a mut Self) -> Self {
                let mut result = self;
                result.mul_assign(&*other);
                result
            }
        }

        #[allow(unused_qualifications)]
        impl<'a, P: $params> core::ops::Div<&'a mut Self> for $type<P> {
            type Output = Self;

            #[inline]
            fn div(self, other: &'a mut Self) -> Self {
                let mut result = self;
                result.div_assign(&*other);
                result
            }
        }

        #[allow(unused_qualifications)]
        impl<P: $params> core::iter::Product<Self> for $type<P> {
            fn product<I: Iterator<Item = Self>>(iter: I) -> Self {
                iter.fold(Self::one(), core::ops::Mul::mul)
            }
        }

        #[allow(unused_qualifications)]
        impl<'a, P: $params> core::iter::Product<&'a Self> for $type<P> {
            fn product<I: Iterator<Item = &'a Self>>(iter: I) -> Self {
                iter.fold(Self::one(), Mul::mul)
            }
        }

        #[allow(unused_qualifications)]
        impl<P: $params> core::ops::MulAssign<Self> for $type<P> {
            fn mul_assign(&mut self, other: Self) {
                self.mul_assign(&other)
            }
        }

        #[allow(unused_qualifications)]
        impl<'a, P: $params> core::ops::DivAssign<&'a mut Self> for $type<P> {
            fn div_assign(&mut self, other: &'a mut Self) {
                self.div_assign(&*other)
            }
        }

        #[allow(unused_qualifications)]
        impl<'a, P: $params> core::ops::MulAssign<&'a mut Self> for $type<P> {
            fn mul_assign(&mut self, other: &'a mut Self) {
                self.mul_assign(&*other)
            }
        }

        #[allow(unused_qualifications)]
        impl<P: $params> core::ops::DivAssign<Self> for $type<P> {
            fn div_assign(&mut self, other: Self) {
                self.div_assign(&other)
            }
        }
    };
}<|MERGE_RESOLUTION|>--- conflicted
+++ resolved
@@ -1,10 +1,6 @@
-<<<<<<< HEAD
-#[cfg(use_bw6_asm)]
-=======
 /// All of these methods store intermediate results on the stack, and so
 /// they support overlap of input and output parameters.
-#[cfg(feature = "bw6_asm")]
->>>>>>> cf953de5
+#[cfg(use_bw6_asm)]
 extern "C" {
     pub fn modmul768(x: *const u64, y: *const u64, m: *const u64, z: *mut u64);
     pub fn modadd768(x: *const u64, y: *const u64, m: *const u64, z: *mut u64);
