#[macro_export]
macro_rules! specialise_affine_to_proj {
    ($GroupProjective: ident) => {
        #[cfg(feature = "prefetch")]
        use crate::prefetch;
        use crate::{
            biginteger::BigInteger,
            curves::batch_arith::{decode_endo_from_u32, ENDO_CODING_BITS},
        };

        #[derive(Derivative)]
        #[derivative(
            Copy(bound = "P: SWModelParameters"),
            Clone(bound = "P: SWModelParameters"),
            PartialEq(bound = "P: SWModelParameters"),
            Eq(bound = "P: SWModelParameters"),
            Debug(bound = "P: SWModelParameters"),
            Hash(bound = "P: SWModelParameters")
        )]
        #[repr(C)]
        pub struct GroupAffine<P: SWModelParameters> {
            pub infinity: bool,
            pub x: P::BaseField,
            pub y: P::BaseField,
            #[derivative(Debug = "ignore")]
            _params: PhantomData<P>,
        }

        impl<P: SWModelParameters> GroupAffine<P> {
            #[inline(always)]
            pub fn has_glv() -> bool {
                P::has_glv()
            }

            #[inline(always)]
            pub fn glv_endomorphism_in_place(elem: &mut <Self as AffineCurve>::BaseField) {
                P::glv_endomorphism_in_place(elem);
            }

            #[inline]
            pub fn glv_scalar_decomposition(
                k: <<Self as AffineCurve>::ScalarField as PrimeField>::BigInt,
            ) -> (
                (
                    bool,
                    <<Self as AffineCurve>::ScalarField as PrimeField>::BigInt,
                ),
                (
                    bool,
                    <<Self as AffineCurve>::ScalarField as PrimeField>::BigInt,
                ),
            ) {
                P::glv_scalar_decomposition(k)
            }
        }

        impl<P: SWModelParameters> AffineCurve for GroupAffine<P> {
            const COFACTOR: &'static [u64] = P::COFACTOR;
            type BaseField = P::BaseField;
            type ScalarField = P::ScalarField;
            type Projective = $GroupProjective<P>;

            fn prime_subgroup_generator() -> Self {
                Self::new(
                    P::AFFINE_GENERATOR_COEFFS.0,
                    P::AFFINE_GENERATOR_COEFFS.1,
                    false,
                )
            }

            fn from_random_bytes(bytes: &[u8]) -> Option<Self> {
                P::BaseField::from_random_bytes_with_flags(bytes).and_then(|(x, flags)| {
                    let infinity_flag_mask = SWFlags::Infinity.u8_bitmask();
                    let positive_flag_mask = SWFlags::PositiveY.u8_bitmask();
                    // if x is valid and is zero and only the infinity flag is set, then parse this
                    // point as infinity. For all other choices, get the original point.
                    if x.is_zero() && flags == infinity_flag_mask {
                        Some(Self::zero())
                    } else {
                        let is_positive = flags & positive_flag_mask != 0;
                        Self::get_point_from_x(x, is_positive)
                    }
                })
            }

            fn mul<S: Into<<Self::ScalarField as PrimeField>::BigInt>>(
                &self,
                by: S,
            ) -> Self::Projective {
                if P::has_glv() {
                    let w = 4;
                    let mut res = Self::Projective::zero();
                    let self_proj = self.into_projective();
                    impl_glv_mul!(Self::Projective, P, w, self_proj, res, by);
                    res
                } else {
                    let bits = BitIteratorBE::new(by.into());
                    self.mul_bits(bits)
                }
            }

            #[inline]
            fn mul_by_cofactor_to_projective(&self) -> Self::Projective {
                self.scale_by_cofactor()
            }

            fn mul_by_cofactor_inv(&self) -> Self {
                self.mul(P::COFACTOR_INV).into()
            }
        }

        impl<P: SWModelParameters> GroupAffine<P> {
            pub fn new(x: P::BaseField, y: P::BaseField, infinity: bool) -> Self {
                Self {
                    x,
                    y,
                    infinity,
                    _params: PhantomData,
                }
            }

            pub fn scale_by_cofactor(&self) -> <Self as AffineCurve>::Projective {
                self.mul_bits(BitIteratorBE::new(P::COFACTOR))
            }

            pub(crate) fn mul_bits<S: AsRef<[u64]>>(
                &self,
                bits: BitIteratorBE<S>,
            ) -> <Self as AffineCurve>::Projective {
                let mut res = <Self as AffineCurve>::Projective::zero();
                for i in bits {
                    res.double_in_place();
                    if i {
                        res.add_assign_mixed(&self)
                    }
                }
                res
            }

            /// Attempts to construct an affine point given an x-coordinate. The
            /// point is not guaranteed to be in the prime order subgroup.
            ///
            /// If and only if `greatest` is set will the lexicographically
            /// largest y-coordinate be selected.
            #[allow(dead_code)]
            pub fn get_point_from_x(x: P::BaseField, greatest: bool) -> Option<Self> {
                // Compute x^3 + ax + b
                let x3b = P::add_b(&((x.square() * &x) + &P::mul_by_a(&x)));

                x3b.sqrt().map(|y| {
                    let negy = -y;

                    let y = if (y < negy) ^ greatest { y } else { negy };
                    Self::new(x, y, false)
                })
            }

            /// Checks that the current point is on the elliptic curve.
            pub fn is_on_curve(&self) -> bool {
                if self.is_zero() {
                    true
                } else {
                    // Check that the point is on the curve
                    let y2 = self.y.square();
                    let x3b = P::add_b(&((self.x.square() * &self.x) + &P::mul_by_a(&self.x)));
                    y2 == x3b
                }
            }

            /// Checks that the current point is in the prime order subgroup given
            /// the point on the curve.
            pub fn is_in_correct_subgroup_assuming_on_curve(&self) -> bool {
                self.mul_bits(BitIteratorBE::new(P::ScalarField::characteristic()))
                    .is_zero()
            }
        }

        impl<P: SWModelParameters> Display for GroupAffine<P> {
            fn fmt(&self, f: &mut Formatter<'_>) -> FmtResult {
                if self.infinity {
                    write!(f, "GroupAffine(Infinity)")
                } else {
                    write!(f, "GroupAffine(x={}, y={})", self.x, self.y)
                }
            }
        }

        impl<P: SWModelParameters> Zero for GroupAffine<P> {
            fn zero() -> Self {
                Self::new(P::BaseField::zero(), P::BaseField::one(), true)
            }

            fn is_zero(&self) -> bool {
                self.infinity
            }
        }

        impl<P: SWModelParameters> Add<Self> for GroupAffine<P> {
            type Output = Self;
            fn add(self, other: Self) -> Self {
                let mut copy = self;
                copy += &other;
                copy
            }
        }

        impl<'a, P: SWModelParameters> AddAssign<&'a Self> for GroupAffine<P> {
            fn add_assign(&mut self, other: &'a Self) {
                let mut s_proj = <Self as AffineCurve>::Projective::from(*self);
                s_proj.add_assign_mixed(other);
                *self = s_proj.into();
            }
        }

        impl<P: SWModelParameters> Neg for GroupAffine<P> {
            type Output = Self;

            #[inline]
            fn neg(self) -> Self {
                if !self.is_zero() {
                    Self::new(self.x, -self.y, false)
                } else {
                    self
                }
            }
        }

        impl_sw_batch_affine!(GroupAffine);

<<<<<<< HEAD
        impl<P: SWModelParameters> ToBytes for GroupAffine<P> {
=======
        impl<P: Parameters> ToBytes for GroupAffine<P> {
>>>>>>> 634aa0f6
            #[inline]
            fn write<W: Write>(&self, mut writer: W) -> IoResult<()> {
                self.x.write(&mut writer)?;
                self.y.write(&mut writer)?;
                self.infinity.write(writer)
            }
        }

        impl<P: SWModelParameters> FromBytes for GroupAffine<P> {
            #[inline]
            fn read<R: Read>(mut reader: R) -> IoResult<Self> {
                let x = P::BaseField::read(&mut reader)?;
                let y = P::BaseField::read(&mut reader)?;
                let infinity = bool::read(reader)?;
                Ok(Self::new(x, y, infinity))
            }
        }

        impl<P: SWModelParameters> Default for GroupAffine<P> {
            #[inline]
            fn default() -> Self {
                Self::zero()
            }
        }

        impl_sw_curve_serializer!(SWModelParameters);
    };
}

/// Implements GLV mul for a single element with a wNAF tables
#[macro_export]
macro_rules! impl_glv_mul {
    ($Projective: ty, $P: ident, $w: ident, $self_proj: ident, $res: ident, $by: ident) => {
        // In the future, make this a GLV parameter entry
        let wnaf_recoding =
            |s: &mut <Self::ScalarField as PrimeField>::BigInt, is_neg: bool| -> Vec<i16> {
                let window_size: i16 = 1 << ($w + 1);
                let half_window_size: i16 = 1 << $w;

                let mut recoding = Vec::<i16>::with_capacity(s.num_bits() as usize / ($w + 1));

                while !s.is_zero() {
                    let op = if s.is_odd() {
                        let mut z: i16 = (s.as_ref()[0] % (1 << ($w + 1))) as i16;

                        if z < half_window_size {
                            s.sub_noborrow(&(z as u64).into());
                        } else {
                            z = z - window_size;
                            s.add_nocarry(&((-z) as u64).into());
                        }
                        if is_neg {
                            -z
                        } else {
                            z
                        }
                    } else {
                        0
                    };
                    recoding.push(op);
                    s.div2();
                }
                recoding
            };

        let ((k1_neg, mut k1), (k2_neg, mut k2)) = $P::glv_scalar_decomposition($by.into());
        let mut wnaf_table_k1 = Vec::<$Projective>::with_capacity(1 << $w);
        let double = $self_proj.double();
        wnaf_table_k1.push($self_proj);
        for _ in 1..(1 << ($w - 1)) {
            wnaf_table_k1.push(*wnaf_table_k1.last().unwrap() + &double);
        }
        let mut wnaf_table_k2 = wnaf_table_k1.clone();
        wnaf_table_k2
            .iter_mut()
            .for_each(|p| $P::glv_endomorphism_in_place(&mut p.x));

        let k1_ops = wnaf_recoding(&mut k1, k1_neg);
        let k2_ops = wnaf_recoding(&mut k2, k2_neg);

        if k1_ops.len() > k2_ops.len() {
            for &op in k1_ops[k2_ops.len()..].iter().rev() {
                $res.double_in_place();
                if op > 0 {
                    $res += &wnaf_table_k1[(op as usize) / 2];
                } else if op < 0 {
                    $res += &wnaf_table_k1[(-op as usize) / 2].neg();
                }
            }
        } else {
            for &op in k2_ops[k1_ops.len()..].iter().rev() {
                $res.double_in_place();
                if op > 0 {
                    $res += &wnaf_table_k2[(op as usize) / 2];
                } else if op < 0 {
                    $res += &wnaf_table_k2[(-op as usize) / 2].neg();
                }
            }
        }
        for (&op1, &op2) in k1_ops.iter().zip(k2_ops.iter()).rev() {
            $res.double_in_place();
            if op1 > 0 {
                $res += &wnaf_table_k1[(op1 as usize) / 2];
            } else if op1 < 0 {
                $res += &wnaf_table_k1[(-op1 as usize) / 2].neg();
            }
            if op2 > 0 {
                $res += &wnaf_table_k2[(op2 as usize) / 2];
            } else if op2 < 0 {
                $res += &wnaf_table_k2[(-op2 as usize) / 2].neg();
            }
        }
    };
}

/// Implements GLV mul for a single element with a wNAF tables
#[macro_export]
macro_rules! impl_glv_mul {
    ($Projective: ty, $P: ident, $w: ident, $self_proj: ident, $res: ident, $by: ident) => {
        // In the future, make this a GLV parameter entry
        let wnaf_recoding =
            |s: &mut <Self::ScalarField as PrimeField>::BigInt, is_neg: bool| -> Vec<i16> {
                let window_size: i16 = 1 << ($w + 1);
                let half_window_size: i16 = 1 << $w;

                let mut recoding = Vec::<i16>::with_capacity(s.num_bits() as usize / ($w + 1));

                while !s.is_zero() {
                    let op = if s.is_odd() {
                        let mut z: i16 = (s.as_ref()[0] % (1 << ($w + 1))) as i16;

                        if z < half_window_size {
                            s.sub_noborrow(&(z as u64).into());
                        } else {
                            z = z - window_size;
                            s.add_nocarry(&((-z) as u64).into());
                        }
                        if is_neg {
                            -z
                        } else {
                            z
                        }
                    } else {
                        0
                    };
                    recoding.push(op);
                    s.div2();
                }
                recoding
            };

        let ((k1_neg, mut k1), (k2_neg, mut k2)) = $P::glv_scalar_decomposition($by.into());
        let mut wnaf_table_k1 = Vec::<$Projective>::with_capacity(1 << $w);
        let double = $self_proj.double();
        wnaf_table_k1.push($self_proj);
        for _ in 1..(1 << ($w - 1)) {
            wnaf_table_k1.push(*wnaf_table_k1.last().unwrap() + &double);
        }
        let mut wnaf_table_k2 = wnaf_table_k1.clone();
        wnaf_table_k2
            .iter_mut()
            .for_each(|p| $P::glv_endomorphism_in_place(&mut p.x));

        let k1_ops = wnaf_recoding(&mut k1, k1_neg);
        let k2_ops = wnaf_recoding(&mut k2, k2_neg);

        if k1_ops.len() > k2_ops.len() {
            for &op in k1_ops[k2_ops.len()..].iter().rev() {
                $res.double_in_place();
                if op > 0 {
                    $res += &wnaf_table_k1[(op as usize) / 2];
                } else if op < 0 {
                    $res += &wnaf_table_k1[(-op as usize) / 2].neg();
                }
            }
        } else {
            for &op in k2_ops[k1_ops.len()..].iter().rev() {
                $res.double_in_place();
                if op > 0 {
                    $res += &wnaf_table_k2[(op as usize) / 2];
                } else if op < 0 {
                    $res += &wnaf_table_k2[(-op as usize) / 2].neg();
                }
            }
        }
        for (&op1, &op2) in k1_ops.iter().zip(k2_ops.iter()).rev() {
            $res.double_in_place();
            if op1 > 0 {
                $res += &wnaf_table_k1[(op1 as usize) / 2];
            } else if op1 < 0 {
                $res += &wnaf_table_k1[(-op1 as usize) / 2].neg();
            }
            if op2 > 0 {
                $res += &wnaf_table_k2[(op2 as usize) / 2];
            } else if op2 < 0 {
                $res += &wnaf_table_k2[(-op2 as usize) / 2].neg();
            }
        }
    };
}<|MERGE_RESOLUTION|>--- conflicted
+++ resolved
@@ -227,11 +227,7 @@
 
         impl_sw_batch_affine!(GroupAffine);
 
-<<<<<<< HEAD
         impl<P: SWModelParameters> ToBytes for GroupAffine<P> {
-=======
-        impl<P: Parameters> ToBytes for GroupAffine<P> {
->>>>>>> 634aa0f6
             #[inline]
             fn write<W: Write>(&self, mut writer: W) -> IoResult<()> {
                 self.x.write(&mut writer)?;
