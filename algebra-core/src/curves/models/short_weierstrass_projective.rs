--- conflicted
+++ resolved
@@ -17,13 +17,8 @@
 
 use crate::{
     bytes::{FromBytes, ToBytes},
-<<<<<<< HEAD
-    curves::{AffineCurve, ProjectiveCurve},
-    fields::{BitIterator, Field, PrimeField, SquareRootField},
-=======
     curves::{AffineCurve, BatchGroupArithmetic, ProjectiveCurve},
-    fields::{BitIteratorBE, Field, PrimeField, SquareRootField},
->>>>>>> 4f5164a6
+    fields::{Field, PrimeField, SquareRootField},
 };
 
 use crate::{
