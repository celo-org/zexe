--- conflicted
+++ resolved
@@ -7,11 +7,8 @@
 pub mod mnt6;
 
 #[macro_use]
-<<<<<<< HEAD
 pub(crate) mod sw_batch_affine;
 #[macro_use]
-=======
->>>>>>> 558f098a
 pub mod short_weierstrass_affine;
 #[macro_use]
 pub mod short_weierstrass_jacobian;
