use crate::{
    curves::batch_arith::decode_endo_from_u32,
    io::{Read, Result as IoResult, Write},
    serialize::{EdwardsFlags, Flags},
    BatchGroupArithmetic, CanonicalDeserialize, CanonicalDeserializeWithFlags, CanonicalSerialize,
    CanonicalSerializeWithFlags, ConstantSerializedSize, UniformRand, Vec,
};
use accel::*;
use closure::closure;
use core::{
    fmt::{Display, Formatter, Result as FmtResult},
    marker::PhantomData,
    ops::{Add, AddAssign, MulAssign, Neg, Sub, SubAssign},
};
use num_traits::{One, Zero};
use peekmore::PeekMore;
use rand::{
    distributions::{Distribution, Standard},
    Rng,
};
use std::sync::Mutex;

use crate::{
    biginteger::BigInteger,
    bytes::{FromBytes, ToBytes},
    curves::cuda::scalar_mul::{GPUScalarMul, MICROBENCH_CPU_GPU_AVG_RATIO},
    curves::{
        models::MontgomeryModelParameters, AffineCurve, BatchGroupArithmetic,
        BatchGroupArithmeticSlice, ModelParameters, ProjectiveCurve,
    },
    fields::{BitIteratorBE, Field, PrimeField, SquareRootField},
};
use crate::{
    cfg_chunks_mut, cfg_iter, fields::FpParameters, impl_gpu_cpu_run_kernel,
    impl_gpu_te_projective, impl_run_kernel,
};

#[cfg(feature = "parallel")]
use rayon::prelude::*;

pub trait TEModelParameters: ModelParameters + Sized {
    const COEFF_A: Self::BaseField;
    const COEFF_D: Self::BaseField;
    const COFACTOR: &'static [u64];
    const COFACTOR_INV: Self::ScalarField;
    const AFFINE_GENERATOR_COEFFS: (Self::BaseField, Self::BaseField);

    type MontgomeryModelParameters: MontgomeryModelParameters<BaseField = Self::BaseField>;

    #[inline(always)]
    fn mul_by_a(elem: &Self::BaseField) -> Self::BaseField {
        let mut copy = *elem;
        copy *= &Self::COEFF_A;
        copy
    }

    fn scalar_mul_kernel(
        ctx: &Context,
        grid: impl Into<Grid>,
        block: impl Into<Block>,
        table: *const GroupProjective<Self>,
        exps: *const u8,
        out: *mut GroupProjective<Self>,
        n: isize,
    ) -> error::Result<()>;
}

#[derive(Derivative)]
#[derivative(
    Copy(bound = "P: TEModelParameters"),
    Clone(bound = "P: TEModelParameters"),
    PartialEq(bound = "P: TEModelParameters"),
    Eq(bound = "P: TEModelParameters"),
    Debug(bound = "P: TEModelParameters"),
    Hash(bound = "P: TEModelParameters")
)]
pub struct GroupAffine<P: TEModelParameters> {
    pub x: P::BaseField,
    pub y: P::BaseField,
    #[derivative(Debug = "ignore")]
    _params: PhantomData<P>,
}

impl<P: TEModelParameters> Display for GroupAffine<P> {
    fn fmt(&self, f: &mut Formatter<'_>) -> FmtResult {
        write!(f, "GroupAffine(x={}, y={})", self.x, self.y)
    }
}

impl<P: TEModelParameters> GroupAffine<P> {
    pub fn new(x: P::BaseField, y: P::BaseField) -> Self {
        Self {
            x,
            y,
            _params: PhantomData,
        }
    }

    #[must_use]
    pub fn scale_by_cofactor(&self) -> <Self as AffineCurve>::Projective {
        self.mul_bits(BitIteratorBE::new(P::COFACTOR))
    }

    /// Multiplies `self` by the scalar represented by `bits`. `bits` must be a big-endian
    /// bit-wise decomposition of the scalar.
    pub(crate) fn mul_bits(&self, bits: impl Iterator<Item = bool>) -> GroupProjective<P> {
        let mut res = GroupProjective::zero();
        for i in bits.skip_while(|b| !b) {
            res.double_in_place();
            if i {
                res.add_assign_mixed(&self)
            }
        }
        res
    }

    /// Attempts to construct an affine point given an x-coordinate. The
    /// point is not guaranteed to be in the prime order subgroup.
    ///
    /// If and only if `greatest` is set will the lexicographically
    /// largest y-coordinate be selected.
    #[allow(dead_code)]
    pub fn get_point_from_x(x: P::BaseField, greatest: bool) -> Option<Self> {
        let x2 = x.square();
        let one = P::BaseField::one();
        let numerator = P::mul_by_a(&x2) - &one;
        let denominator = P::COEFF_D * &x2 - &one;
        let y2 = denominator.inverse().map(|denom| denom * &numerator);
        y2.and_then(|y2| y2.sqrt()).map(|y| {
            let negy = -y;
            let y = if (y < negy) ^ greatest { y } else { negy };
            Self::new(x, y)
        })
    }

    /// Checks that the current point is on the elliptic curve.
    pub fn is_on_curve(&self) -> bool {
        let x2 = self.x.square();
        let y2 = self.y.square();

        let lhs = y2 + &P::mul_by_a(&x2);
        let rhs = P::BaseField::one() + &(P::COEFF_D * &(x2 * &y2));

        lhs == rhs
    }

    /// Checks that the current point is in the prime order subgroup given
    /// the point on the curve.
    pub fn is_in_correct_subgroup_assuming_on_curve(&self) -> bool {
        self.mul_bits(BitIteratorBE::new(P::ScalarField::characteristic()))
            .is_zero()
    }
}

impl<P: TEModelParameters> Zero for GroupAffine<P> {
    fn zero() -> Self {
        Self::new(P::BaseField::zero(), P::BaseField::one())
    }

    fn is_zero(&self) -> bool {
        self.x.is_zero() & self.y.is_one()
    }
}

impl<P: TEModelParameters> AffineCurve for GroupAffine<P> {
    const COFACTOR: &'static [u64] = P::COFACTOR;
    type BaseField = P::BaseField;
    type ScalarField = P::ScalarField;
    type Projective = GroupProjective<P>;

    fn prime_subgroup_generator() -> Self {
        Self::new(P::AFFINE_GENERATOR_COEFFS.0, P::AFFINE_GENERATOR_COEFFS.1)
    }

    fn mul<S: Into<<Self::ScalarField as PrimeField>::BigInt>>(&self, by: S) -> GroupProjective<P> {
        self.mul_bits(BitIteratorBE::new(by.into()))
    }

    fn from_random_bytes(bytes: &[u8]) -> Option<Self> {
        let x = P::BaseField::from_random_bytes_with_flags(bytes);
        if let Some((x, flags)) = x {
            let parsed_flags = EdwardsFlags::from_u8(flags);
            if x.is_zero() {
                Some(Self::zero())
            } else {
                Self::get_point_from_x(x, parsed_flags.is_positive())
            }
        } else {
            None
        }
    }

    #[inline]
    fn mul_by_cofactor_to_projective(&self) -> Self::Projective {
        self.scale_by_cofactor()
    }

    fn mul_by_cofactor_inv(&self) -> Self {
        self.mul(P::COFACTOR_INV).into()
    }
}

macro_rules! batch_add_loop_1 {
    ($a: ident, $b: ident, $inversion_tmp: ident) => {
        if $a.is_zero() || $b.is_zero() {
            continue;
        } else {
            let y1y2 = $a.y * &$b.y;
            let x1x2 = $a.x * &$b.x;

            $a.x = ($a.x + &$a.y) * &($b.x + &$b.y) - &y1y2 - &x1x2;
            $a.y = y1y2;
            if !P::COEFF_A.is_zero() {
                $a.y -= &P::mul_by_a(&x1x2);
            }

            let dx1x2y1y2 = P::COEFF_D * &y1y2 * &x1x2;

            let inversion_mul_d = $inversion_tmp * &dx1x2y1y2;

            $a.x *= &($inversion_tmp - &inversion_mul_d);
            $a.y *= &($inversion_tmp + &inversion_mul_d);

            $b.x = P::BaseField::one() - &dx1x2y1y2.square();

            $inversion_tmp *= &$b.x;
        }
    };
}

macro_rules! batch_add_loop_2 {
    ($a: ident, $b: ident, $inversion_tmp: ident) => {
        if $a.is_zero() {
            *$a = $b;
        } else if !$b.is_zero() {
            $a.x *= &$inversion_tmp;
            $a.y *= &$inversion_tmp;

            $inversion_tmp *= &$b.x;
        }
    };
}

<<<<<<< HEAD
impl<P: TEModelParameters> BatchGroupArithmetic for GroupAffine<P> {
    type BaseFieldForBatch = P::BaseField;
=======
impl<P: Parameters> BatchGroupArithmetic for GroupAffine<P> {
    type BBaseField = P::BaseField;
>>>>>>> 634aa0f6

    fn batch_double_in_place(
        bases: &mut [Self],
        index: &[u32],
<<<<<<< HEAD
        _scratch_space: Option<&mut Vec<Self::BaseFieldForBatch>>,
=======
        _scratch_space: Option<&mut Vec<Self::BBaseField>>,
>>>>>>> 634aa0f6
    ) {
        Self::batch_add_in_place(
            bases,
            &mut bases.to_vec()[..],
            &index.iter().map(|&x| (x, x)).collect::<Vec<_>>()[..],
        );
    }

    // Total cost: 12 mul. Projective formulas: 11 mul.
    fn batch_add_in_place_same_slice(bases: &mut [Self], index: &[(u32, u32)]) {
        let mut inversion_tmp = P::BaseField::one();
        // We run two loops over the data separated by an inversion
        for (idx, idy) in index.iter() {
            let (mut a, mut b) = if idx < idy {
                let (x, y) = bases.split_at_mut(*idy as usize);
                (&mut x[*idx as usize], &mut y[0])
            } else {
                let (x, y) = bases.split_at_mut(*idx as usize);
                (&mut y[0], &mut x[*idy as usize])
            };
            batch_add_loop_1!(a, b, inversion_tmp);
        }

        inversion_tmp = inversion_tmp.inverse().unwrap(); // this is always in Fp*

        for (idx, idy) in index.iter().rev() {
            let (a, b) = if idx < idy {
                let (x, y) = bases.split_at_mut(*idy as usize);
                (&mut x[*idx as usize], y[0])
            } else {
                let (x, y) = bases.split_at_mut(*idx as usize);
                (&mut y[0], x[*idy as usize])
            };
            batch_add_loop_2!(a, b, inversion_tmp);
        }
    }

    // Total cost: 12 mul. Projective formulas: 11 mul.
    fn batch_add_in_place(bases: &mut [Self], other: &mut [Self], index: &[(u32, u32)]) {
        let mut inversion_tmp = P::BaseField::one();
        // We run two loops over the data separated by an inversion
        for (idx, idy) in index.iter() {
            let (mut a, mut b) = (&mut bases[*idx as usize], &mut other[*idy as usize]);
            batch_add_loop_1!(a, b, inversion_tmp);
        }

        inversion_tmp = inversion_tmp.inverse().unwrap(); // this is always in Fp*

        for (idx, idy) in index.iter().rev() {
            let (a, b) = (&mut bases[*idx as usize], other[*idy as usize]);
            batch_add_loop_2!(a, b, inversion_tmp);
        }
    }

    #[inline]
    fn batch_add_in_place_read_only(
        bases: &mut [Self],
        other: &[Self],
        index: &[(u32, u32)],
        scratch_space: &mut Vec<Self>,
    ) {
        let mut inversion_tmp = P::BaseField::one();
        // We run two loops over the data separated by an inversion
        for (idx, idy) in index.iter() {
            let (idy, endomorphism) = decode_endo_from_u32(*idy);
            let mut a = &mut bases[*idx as usize];
            // Apply endomorphisms according to encoding
            let mut b = if endomorphism % 2 == 1 {
                other[idy].neg()
            } else {
                other[idy]
            };

            batch_add_loop_1!(a, b, inversion_tmp);
            scratch_space.push(b);
        }

        inversion_tmp = inversion_tmp.inverse().unwrap(); // this is always in Fp*

        for (idx, _) in index.iter().rev() {
            let (a, b) = (&mut bases[*idx as usize], scratch_space.pop().unwrap());
            batch_add_loop_2!(a, b, inversion_tmp);
        }
    }

    fn batch_add_write(
        lookup: &[Self],
        index: &[(u32, u32)],
        new_elems: &mut Vec<Self>,
        scratch_space: &mut Vec<Option<Self>>,
    ) {
        let mut inversion_tmp = P::BaseField::one();

        for (idx, idy) in index.iter() {
            if *idy == !0u32 {
                new_elems.push(lookup[*idx as usize]);
                scratch_space.push(None);
            } else {
                let (mut a, mut b) = (lookup[*idx as usize], lookup[*idy as usize]);
                batch_add_loop_1!(a, b, inversion_tmp);
                new_elems.push(a);
                scratch_space.push(Some(b));
            }
        }

        inversion_tmp = inversion_tmp.inverse().unwrap(); // this is always in Fp*

        for (a, op_b) in new_elems.iter_mut().rev().zip(scratch_space.iter().rev()) {
            match op_b {
                Some(b) => {
                    let b_ = *b;
                    batch_add_loop_2!(a, b_, inversion_tmp);
                }
                None => (),
            };
        }
        scratch_space.clear();
    }

    fn batch_add_write_read_self(
        lookup: &[Self],
        index: &[(u32, u32)],
        new_elems: &mut Vec<Self>,
        scratch_space: &mut Vec<Option<Self>>,
    ) {
        let mut inversion_tmp = P::BaseField::one();

        for (idx, idy) in index.iter() {
            if *idy == !0u32 {
                new_elems.push(lookup[*idx as usize]);
                scratch_space.push(None);
            } else {
                let (mut a, mut b) = (new_elems[*idx as usize], lookup[*idy as usize]);
                batch_add_loop_1!(a, b, inversion_tmp);
                new_elems.push(a);
                scratch_space.push(Some(b));
            }
        }

        inversion_tmp = inversion_tmp.inverse().unwrap(); // this is always in Fp*

        for (a, op_b) in new_elems.iter_mut().rev().zip(scratch_space.iter().rev()) {
            match op_b {
                Some(b) => {
                    let b_ = *b;
                    batch_add_loop_2!(a, b_, inversion_tmp);
                }
                None => (),
            };
        }
        scratch_space.clear();
    }
}

<<<<<<< HEAD
impl<P: TEModelParameters> Neg for GroupAffine<P> {
=======
impl<P: Parameters> Neg for GroupAffine<P> {
>>>>>>> 634aa0f6
    type Output = Self;

    fn neg(self) -> Self {
        Self::new(-self.x, self.y)
    }
}

crate::impl_additive_ops_from_ref!(GroupAffine, TEModelParameters);

impl<'a, P: TEModelParameters> Add<&'a Self> for GroupAffine<P> {
    type Output = Self;
    fn add(self, other: &'a Self) -> Self {
        let mut copy = self;
        copy += other;
        copy
    }
}

impl<'a, P: TEModelParameters> AddAssign<&'a Self> for GroupAffine<P> {
    fn add_assign(&mut self, other: &'a Self) {
        let y1y2 = self.y * &other.y;
        let x1x2 = self.x * &other.x;
        let dx1x2y1y2 = P::COEFF_D * &y1y2 * &x1x2;

        let d1 = P::BaseField::one() + &dx1x2y1y2;
        let d2 = P::BaseField::one() - &dx1x2y1y2;

        let x1y2 = self.x * &other.y;
        let y1x2 = self.y * &other.x;

        self.x = (x1y2 + &y1x2) / &d1;
        self.y = (y1y2 - &P::mul_by_a(&x1x2)) / &d2;
    }
}

impl<'a, P: TEModelParameters> Sub<&'a Self> for GroupAffine<P> {
    type Output = Self;
    fn sub(self, other: &'a Self) -> Self {
        let mut copy = self;
        copy -= other;
        copy
    }
}

impl<'a, P: TEModelParameters> SubAssign<&'a Self> for GroupAffine<P> {
    fn sub_assign(&mut self, other: &'a Self) {
        *self += &(-(*other));
    }
}

impl<P: TEModelParameters> MulAssign<P::ScalarField> for GroupAffine<P> {
    fn mul_assign(&mut self, other: P::ScalarField) {
        *self = self.mul(other.into_repr()).into()
    }
}

impl<P: TEModelParameters> ToBytes for GroupAffine<P> {
    #[inline]
    fn write<W: Write>(&self, mut writer: W) -> IoResult<()> {
        self.x.write(&mut writer)?;
        self.y.write(&mut writer)
    }
}

impl<P: TEModelParameters> FromBytes for GroupAffine<P> {
    #[inline]
    fn read<R: Read>(mut reader: R) -> IoResult<Self> {
        let x = P::BaseField::read(&mut reader)?;
        let y = P::BaseField::read(&mut reader)?;
        Ok(Self::new(x, y))
    }
}

impl<P: TEModelParameters> Default for GroupAffine<P> {
    #[inline]
    fn default() -> Self {
        Self::zero()
    }
}

impl<P: TEModelParameters> Distribution<GroupAffine<P>> for Standard {
    #[inline]
    fn sample<R: Rng + ?Sized>(&self, rng: &mut R) -> GroupAffine<P> {
        loop {
            let x = P::BaseField::rand(rng);
            let greatest = rng.gen();

            if let Some(p) = GroupAffine::get_point_from_x(x, greatest) {
                return p.scale_by_cofactor().into();
            }
        }
    }
}

mod group_impl {
    use super::*;
    use crate::groups::Group;

    impl<P: TEModelParameters> Group for GroupAffine<P> {
        type ScalarField = P::ScalarField;

        #[inline]
        #[must_use]
        fn double(&self) -> Self {
            let mut tmp = *self;
            tmp += self;
            tmp
        }

        #[inline]
        fn double_in_place(&mut self) -> &mut Self {
            let mut tmp = *self;
            tmp += &*self;
            *self = tmp;
            self
        }
    }
}

//////////////////////////////////////////////////////////////////////////////

#[derive(Derivative)]
#[derivative(
    Copy(bound = "P: TEModelParameters"),
    Clone(bound = "P: TEModelParameters"),
    Eq(bound = "P: TEModelParameters"),
    Debug(bound = "P: TEModelParameters"),
    Hash(bound = "P: TEModelParameters")
)]
pub struct GroupProjective<P: TEModelParameters> {
    pub x: P::BaseField,
    pub y: P::BaseField,
    pub t: P::BaseField,
    pub z: P::BaseField,
    #[derivative(Debug = "ignore")]
    _params: PhantomData<P>,
}

impl<P: TEModelParameters> PartialEq<GroupProjective<P>> for GroupAffine<P> {
    fn eq(&self, other: &GroupProjective<P>) -> bool {
        self.into_projective() == *other
    }
}

impl<P: TEModelParameters> PartialEq<GroupAffine<P>> for GroupProjective<P> {
    fn eq(&self, other: &GroupAffine<P>) -> bool {
        *self == other.into_projective()
    }
}

impl<P: TEModelParameters> Display for GroupProjective<P> {
    fn fmt(&self, f: &mut Formatter<'_>) -> FmtResult {
        write!(f, "{}", GroupAffine::from(*self))
    }
}

impl<P: TEModelParameters> PartialEq for GroupProjective<P> {
    fn eq(&self, other: &Self) -> bool {
        if self.is_zero() {
            return other.is_zero();
        }

        if other.is_zero() {
            return false;
        }

        // x1/z1 == x2/z2  <==> x1 * z2 == x2 * z1
        (self.x * &other.z) == (other.x * &self.z) && (self.y * &other.z) == (other.y * &self.z)
    }
}

impl<P: TEModelParameters> Distribution<GroupProjective<P>> for Standard {
    #[inline]
    fn sample<R: Rng + ?Sized>(&self, rng: &mut R) -> GroupProjective<P> {
        loop {
            let x = P::BaseField::rand(rng);
            let greatest = rng.gen();

            if let Some(p) = GroupAffine::get_point_from_x(x, greatest) {
                return p.scale_by_cofactor();
            }
        }
    }
}

impl<P: TEModelParameters> ToBytes for GroupProjective<P> {
    #[inline]
    fn write<W: Write>(&self, mut writer: W) -> IoResult<()> {
        self.x.write(&mut writer)?;
        self.y.write(&mut writer)?;
        self.t.write(&mut writer)?;
        self.z.write(writer)
    }
}

impl<P: TEModelParameters> FromBytes for GroupProjective<P> {
    #[inline]
    fn read<R: Read>(mut reader: R) -> IoResult<Self> {
        let x = P::BaseField::read(&mut reader)?;
        let y = P::BaseField::read(&mut reader)?;
        let t = P::BaseField::read(&mut reader)?;
        let z = P::BaseField::read(reader)?;
        Ok(Self::new(x, y, t, z))
    }
}

impl<P: TEModelParameters> Default for GroupProjective<P> {
    #[inline]
    fn default() -> Self {
        Self::zero()
    }
}

impl<P: TEModelParameters> GroupProjective<P> {
    pub fn new(x: P::BaseField, y: P::BaseField, t: P::BaseField, z: P::BaseField) -> Self {
        Self {
            x,
            y,
            t,
            z,
            _params: PhantomData,
        }
    }
}

impl<P: TEModelParameters> Zero for GroupProjective<P> {
    fn zero() -> Self {
        Self::new(
            P::BaseField::zero(),
            P::BaseField::one(),
            P::BaseField::zero(),
            P::BaseField::one(),
        )
    }

    fn is_zero(&self) -> bool {
        self.x.is_zero() && self.y == self.z && !self.y.is_zero() && self.t.is_zero()
    }
}

impl_gpu_te_projective!(TEModelParameters);

impl<P: TEModelParameters> ProjectiveCurve for GroupProjective<P> {
    const COFACTOR: &'static [u64] = P::COFACTOR;
    type BaseField = P::BaseField;
    type ScalarField = P::ScalarField;
    type Affine = GroupAffine<P>;

    fn prime_subgroup_generator() -> Self {
        GroupAffine::prime_subgroup_generator().into()
    }

    fn is_normalized(&self) -> bool {
        self.z.is_one()
    }

    fn batch_normalization(v: &mut [Self]) {
        // Montgomery’s Trick and Fast Implementation of Masked AES
        // Genelle, Prouff and Quisquater
        // Section 3.2

        // First pass: compute [a, ab, abc, ...]
        let mut prod = Vec::with_capacity(v.len());
        let mut tmp = P::BaseField::one();
        for g in v.iter_mut()
            // Ignore normalized elements
            .filter(|g| !g.is_normalized())
        {
            tmp *= &g.z;
            prod.push(tmp);
        }

        // Invert `tmp`.
        tmp = tmp.inverse().unwrap(); // Guaranteed to be nonzero.

        // Second pass: iterate backwards to compute inverses
        for (g, s) in v.iter_mut()
            // Backwards
            .rev()
                // Ignore normalized elements
                .filter(|g| !g.is_normalized())
                // Backwards, skip last element, fill in one for last term.
                .zip(prod.into_iter().rev().skip(1).chain(Some(P::BaseField::one())))
        {
            // tmp := tmp * g.z; g.z := tmp * s = 1/z
            let newtmp = tmp * &g.z;
            g.z = tmp * &s;
            tmp = newtmp;
        }

        #[cfg(not(feature = "parallel"))]
        let v_iter = v.iter_mut();
        #[cfg(feature = "parallel")]
        let v_iter = v.par_iter_mut();

        // Perform affine transformations
        v_iter.filter(|g| !g.is_normalized()).for_each(|g| {
            g.x *= &g.z; // x/z
            g.y *= &g.z;
            g.t *= &g.z;
            g.z = P::BaseField::one(); // z = 1
        });
    }

    fn double_in_place(&mut self) -> &mut Self {
        let tmp = *self;
        *self += &tmp;
        self
    }

    fn add_assign_mixed(&mut self, other: &GroupAffine<P>) {
        // A = X1*X2
        let a = self.x * &other.x;
        // B = Y1*Y2
        let b = self.y * &other.y;
        // C = T1*d*T2
        let c = P::COEFF_D * &self.t * &other.x * &other.y;
        // D = Z1
        let d = self.z;
        // E = (X1+Y1)*(X2+Y2)-A-B
        let e = (self.x + &self.y) * &(other.x + &other.y) - &a - &b;
        // F = D-C
        let f = d - &c;
        // G = D+C
        let g = d + &c;
        // H = B-a*A
        let h = b - &P::mul_by_a(&a);
        // X3 = E*F
        self.x = e * &f;
        // Y3 = G*H
        self.y = g * &h;
        // T3 = E*H
        self.t = e * &h;
        // Z3 = F*G
        self.z = f * &g;
    }
}

impl<P: TEModelParameters> Neg for GroupProjective<P> {
    type Output = Self;
    fn neg(mut self) -> Self {
        self.x = -self.x;
        self.t = -self.t;
        self
    }
}

crate::impl_additive_ops_from_ref!(GroupProjective, TEModelParameters);

impl<'a, P: TEModelParameters> Add<&'a Self> for GroupProjective<P> {
    type Output = Self;
    fn add(self, other: &'a Self) -> Self {
        let mut copy = self;
        copy += other;
        copy
    }
}

impl<'a, P: TEModelParameters> AddAssign<&'a Self> for GroupProjective<P> {
    fn add_assign(&mut self, other: &'a Self) {
        // See "Twisted Edwards Curves Revisited"
        // Huseyin Hisil, Kenneth Koon-Ho Wong, Gary Carter, and Ed Dawson
        // 3.1 Unified Addition in E^e

        // A = x1 * x2
        let a = self.x * &other.x;

        // B = y1 * y2
        let b = self.y * &other.y;

        // C = d * t1 * t2
        let c = P::COEFF_D * &self.t * &other.t;

        // D = z1 * z2
        let d = self.z * &other.z;

        // H = B - aA
        let h = b - &P::mul_by_a(&a);

        // E = (x1 + y1) * (x2 + y2) - A - B
        let e = (self.x + &self.y) * &(other.x + &other.y) - &a - &b;

        // F = D - C
        let f = d - &c;

        // G = D + C
        let g = d + &c;

        // x3 = E * F
        self.x = e * &f;

        // y3 = G * H
        self.y = g * &h;

        // t3 = E * H
        self.t = e * &h;

        // z3 = F * G
        self.z = f * &g;
    }
}

impl<'a, P: TEModelParameters> Sub<&'a Self> for GroupProjective<P> {
    type Output = Self;
    fn sub(self, other: &'a Self) -> Self {
        let mut copy = self;
        copy -= other;
        copy
    }
}

impl<'a, P: TEModelParameters> SubAssign<&'a Self> for GroupProjective<P> {
    fn sub_assign(&mut self, other: &'a Self) {
        *self += &(-(*other));
    }
}

impl<P: TEModelParameters> MulAssign<P::ScalarField> for GroupProjective<P> {
    fn mul_assign(&mut self, other: P::ScalarField) {
        *self = self.mul(other.into_repr())
    }
}

// The affine point (X, Y) is represented in the Extended Projective coordinates
// with Z = 1.
impl<P: TEModelParameters> From<GroupAffine<P>> for GroupProjective<P> {
    fn from(p: GroupAffine<P>) -> GroupProjective<P> {
        Self::new(p.x, p.y, p.x * &p.y, P::BaseField::one())
    }
}

// The projective point X, Y, T, Z is represented in the affine
// coordinates as X/Z, Y/Z.
impl<P: TEModelParameters> From<GroupProjective<P>> for GroupAffine<P> {
    fn from(p: GroupProjective<P>) -> GroupAffine<P> {
        if p.is_zero() {
            GroupAffine::zero()
        } else if p.z.is_one() {
            // If Z is one, the point is already normalized.
            GroupAffine::new(p.x, p.y)
        } else {
            // Z is nonzero, so it must have an inverse in a field.
            let z_inv = p.z.inverse().unwrap();
            let x = p.x * &z_inv;
            let y = p.y * &z_inv;
            GroupAffine::new(x, y)
        }
    }
}

impl<P: TEModelParameters> core::str::FromStr for GroupAffine<P>
where
    P::BaseField: core::str::FromStr<Err = ()>,
{
    type Err = ();

    fn from_str(mut s: &str) -> Result<Self, Self::Err> {
        s = s.trim();
        if s.is_empty() {
            return Err(());
        }
        if s.len() < 3 {
            return Err(());
        }
        if !(s.starts_with('(') && s.ends_with(')')) {
            return Err(());
        }
        let mut point = Vec::new();
        for substr in s.split(|c| c == '(' || c == ')' || c == ',' || c == ' ') {
            if !substr.is_empty() {
                point.push(P::BaseField::from_str(substr)?);
            }
        }
        if point.len() != 2 {
            return Err(());
        }
        let point = Self::new(point[0], point[1]);

        if !point.is_on_curve() {
            Err(())
        } else {
            Ok(point)
        }
    }
}

#[derive(Derivative)]
#[derivative(
    Copy(bound = "P: MontgomeryModelParameters"),
    Clone(bound = "P: MontgomeryModelParameters"),
    PartialEq(bound = "P: MontgomeryModelParameters"),
    Eq(bound = "P: MontgomeryModelParameters"),
    Debug(bound = "P: MontgomeryModelParameters"),
    Hash(bound = "P: MontgomeryModelParameters")
)]
pub struct MontgomeryGroupAffine<P: MontgomeryModelParameters> {
    pub x: P::BaseField,
    pub y: P::BaseField,
    #[derivative(Debug = "ignore")]
    _params: PhantomData<P>,
}

impl<P: MontgomeryModelParameters> Display for MontgomeryGroupAffine<P> {
    fn fmt(&self, f: &mut Formatter<'_>) -> FmtResult {
        write!(f, "MontgomeryGroupAffine(x={}, y={})", self.x, self.y)
    }
}

impl<P: MontgomeryModelParameters> MontgomeryGroupAffine<P> {
    pub fn new(x: P::BaseField, y: P::BaseField) -> Self {
        Self {
            x,
            y,
            _params: PhantomData,
        }
    }
}

impl_edwards_curve_serializer!(TEModelParameters);<|MERGE_RESOLUTION|>--- conflicted
+++ resolved
@@ -241,22 +241,13 @@
     };
 }
 
-<<<<<<< HEAD
 impl<P: TEModelParameters> BatchGroupArithmetic for GroupAffine<P> {
     type BaseFieldForBatch = P::BaseField;
-=======
-impl<P: Parameters> BatchGroupArithmetic for GroupAffine<P> {
-    type BBaseField = P::BaseField;
->>>>>>> 634aa0f6
 
     fn batch_double_in_place(
         bases: &mut [Self],
         index: &[u32],
-<<<<<<< HEAD
         _scratch_space: Option<&mut Vec<Self::BaseFieldForBatch>>,
-=======
-        _scratch_space: Option<&mut Vec<Self::BBaseField>>,
->>>>>>> 634aa0f6
     ) {
         Self::batch_add_in_place(
             bases,
@@ -411,11 +402,7 @@
     }
 }
 
-<<<<<<< HEAD
 impl<P: TEModelParameters> Neg for GroupAffine<P> {
-=======
-impl<P: Parameters> Neg for GroupAffine<P> {
->>>>>>> 634aa0f6
     type Output = Self;
 
     fn neg(self) -> Self {
