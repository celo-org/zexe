--- conflicted
+++ resolved
@@ -94,18 +94,16 @@
           cargo test --features full
           cd ..
 
-<<<<<<< HEAD
       - name: Test algebra
         run: |
           cd algebra
           curl -sSL https://gitlab.com/jon-chuang/accel/raw/master/setup_nvptx_toolchain.sh | bash
           cargo test --features "all_curves cuda cuda_test"
-=======
+          
       - name: Test algebra with BW6 assembly
         run: |
           cd algebra
           RUSTFLAGS="-C target-feature=+bmi2,+adx" cargo test --features full --features bw6_asm
->>>>>>> 2d389ddf
           cd ..
 
   check_no_std:
