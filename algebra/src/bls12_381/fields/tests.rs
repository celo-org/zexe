--- conflicted
+++ resolved
@@ -20,10 +20,6 @@
     },
     tests::fields::{field_test, frobenius_test, primefield_test, sqrt_field_test},
 };
-<<<<<<< HEAD
-
-=======
->>>>>>> c6058947
 #[allow(unused)]
 pub(crate) const ITERATIONS: usize = 5;
 
