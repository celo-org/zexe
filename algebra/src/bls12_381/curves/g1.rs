--- conflicted
+++ resolved
@@ -7,11 +7,7 @@
         models::{ModelParameters, SWModelParameters},
         GLVParameters,
     },
-<<<<<<< HEAD
-    field_new, impl_scalar_mul_kernel, impl_scalar_mul_parameters, Zero,
-=======
-    field_new, impl_glv_for_sw, PrimeField, Zero,
->>>>>>> c8945649
+    field_new, impl_scalar_mul_kernel, impl_scalar_mul_parameters, Zero, impl_glv_for_sw, PrimeField,
 };
 
 pub type G1Affine = bls12::G1Affine<bls12_381::Parameters>;
@@ -25,10 +21,8 @@
     type ScalarField = Fr;
 }
 
-<<<<<<< HEAD
 impl_scalar_mul_kernel!(bls12_381, "bls12_381", g1, G1Projective);
 
-=======
 impl GLVParameters for Parameters {
     type WideBigInt = BigInteger512;
     const OMEGA: Self::BaseField = field_new!(
@@ -62,7 +56,6 @@
     const B2: <Self::ScalarField as PrimeField>::BigInt = BigInteger256([1, 0, 0, 0]);
     const R_BITS: u32 = 256;
 }
->>>>>>> c8945649
 impl SWModelParameters for Parameters {
     /// COEFF_A = 0
     const COEFF_A: Fq = field_new!(Fq, BigInteger384([0x0, 0x0, 0x0, 0x0, 0x0, 0x0]));
@@ -100,11 +93,8 @@
         Self::BaseField::zero()
     }
 
-<<<<<<< HEAD
     impl_scalar_mul_parameters!(G1Projective);
-=======
     impl_glv_for_sw!();
->>>>>>> c8945649
 }
 
 /// G1_GENERATOR_X =
