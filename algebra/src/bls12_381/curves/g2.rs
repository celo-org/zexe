use crate::{
    biginteger::{BigInteger256, BigInteger384, BigInteger512},
    bls12_381,
    bls12_381::*,
    curves::{
        bls12,
        models::{ModelParameters, SWModelParameters},
        GLVParameters,
    },
<<<<<<< HEAD
    field_new, impl_scalar_mul_kernel, impl_scalar_mul_parameters, Zero,
=======
    field_new, impl_glv_for_sw, PrimeField, Zero,
>>>>>>> c8945649
};

pub type G2Affine = bls12::G2Affine<bls12_381::Parameters>;
pub type G2Projective = bls12::G2Projective<bls12_381::Parameters>;

#[derive(Clone, Default, PartialEq, Eq)]
pub struct Parameters;

impl ModelParameters for Parameters {
    type BaseField = Fq2;
    type ScalarField = Fr;
}

<<<<<<< HEAD
impl_scalar_mul_kernel!(bls12_381, "bls12_381", g2, G2Projective);
=======
impl GLVParameters for Parameters {
    type WideBigInt = BigInteger512;
    const OMEGA: Self::BaseField = field_new!(
        Fq2,
        field_new!(
            Fq,
            BigInteger384([
                14772873186050699377,
                6749526151121446354,
                6372666795664677781,
                10283423008382700446,
                286397964926079186,
                1796971870900422465
            ])
        ),
        field_new!(Fq, BigInteger384([0, 0, 0, 0, 0, 0]))
    );
    const LAMBDA: Self::ScalarField = field_new!(
        Fr,
        BigInteger256([
            7865245318337523249,
            18346590209729131401,
            15545362854776399464,
            6505881510324251116
        ])
    );
    /// |round(B1 * R / n)|
    const Q2: <Self::ScalarField as PrimeField>::BigInt =
        BigInteger256([7203196592358157870, 8965520006802549469, 1, 0]);
    const B1: <Self::ScalarField as PrimeField>::BigInt =
        BigInteger256([4294967295, 12413508272118670338, 0, 0]);
    const B1_IS_NEG: bool = true;
    /// |round(B2 * R / n)|
    const Q1: <Self::ScalarField as PrimeField>::BigInt = BigInteger256([2, 0, 0, 0]);
    const B2: <Self::ScalarField as PrimeField>::BigInt = BigInteger256([1, 0, 0, 0]);
    const R_BITS: u32 = 256;
}
>>>>>>> c8945649

impl SWModelParameters for Parameters {
    /// COEFF_A = [0, 0]
    const COEFF_A: Fq2 = field_new!(Fq2, g1::Parameters::COEFF_A, g1::Parameters::COEFF_A,);

    /// COEFF_B = [4, 4]
    const COEFF_B: Fq2 = field_new!(Fq2, g1::Parameters::COEFF_B, g1::Parameters::COEFF_B,);

    /// COFACTOR = (x^8 - 4 x^7 + 5 x^6) - (4 x^4 + 6 x^3 - 4 x^2 - 4 x + 13) //
    /// 9
    /// = 305502333931268344200999753193121504214466019254188142667664032982267604182971884026507427359259977847832272839041616661285803823378372096355777062779109
    #[rustfmt::skip]
    const COFACTOR: &'static [u64] = &[
        0xcf1c38e31c7238e5,
        0x1616ec6e786f0c70,
        0x21537e293a6691ae,
        0xa628f1cb4d9e82ef,
        0xa68a205b2e5a7ddf,
        0xcd91de4547085aba,
        0x91d50792876a202,
        0x5d543a95414e7f1,
    ];

    /// COFACTOR_INV = COFACTOR^{-1} mod r
    /// 26652489039290660355457965112010883481355318854675681319708643586776743290055
    #[rustfmt::skip]
    const COFACTOR_INV: Fr = field_new!(Fr, BigInteger256([
        6746407649509787816,
        1304054119431494378,
        2461312685643913071,
        5956596749362435284,
    ]));

    /// AFFINE_GENERATOR_COEFFS = (G2_GENERATOR_X, G2_GENERATOR_Y)
    const AFFINE_GENERATOR_COEFFS: (Self::BaseField, Self::BaseField) =
        (G2_GENERATOR_X, G2_GENERATOR_Y);

    #[inline(always)]
    fn mul_by_a(_: &Self::BaseField) -> Self::BaseField {
        Self::BaseField::zero()
    }

<<<<<<< HEAD
    impl_scalar_mul_parameters!(G2Projective);
=======
    impl_glv_for_sw!();
>>>>>>> c8945649
}

pub const G2_GENERATOR_X: Fq2 = field_new!(Fq2, G2_GENERATOR_X_C0, G2_GENERATOR_X_C1);
pub const G2_GENERATOR_Y: Fq2 = field_new!(Fq2, G2_GENERATOR_Y_C0, G2_GENERATOR_Y_C1);

/// G2_GENERATOR_X_C0 =
/// 352701069587466618187139116011060144890029952792775240219908644239793785735715026873347600343865175952761926303160
#[rustfmt::skip]
pub const G2_GENERATOR_X_C0: Fq = field_new!(Fq, BigInteger384([
    0xf5f28fa202940a10,
    0xb3f5fb2687b4961a,
    0xa1a893b53e2ae580,
    0x9894999d1a3caee9,
    0x6f67b7631863366b,
    0x58191924350bcd7,
]));

/// G2_GENERATOR_X_C1 =
/// 3059144344244213709971259814753781636986470325476647558659373206291635324768958432433509563104347017837885763365758
#[rustfmt::skip]
pub const G2_GENERATOR_X_C1: Fq = field_new!(Fq, BigInteger384([
    0xa5a9c0759e23f606,
    0xaaa0c59dbccd60c3,
    0x3bb17e18e2867806,
    0x1b1ab6cc8541b367,
    0xc2b6ed0ef2158547,
    0x11922a097360edf3,
]));

/// G2_GENERATOR_Y_C0 =
/// 1985150602287291935568054521177171638300868978215655730859378665066344726373823718423869104263333984641494340347905
#[rustfmt::skip]
pub const G2_GENERATOR_Y_C0: Fq = field_new!(Fq, BigInteger384([
    0x4c730af860494c4a,
    0x597cfa1f5e369c5a,
    0xe7e6856caa0a635a,
    0xbbefb5e96e0d495f,
    0x7d3a975f0ef25a2,
    0x83fd8e7e80dae5,
]));

/// G2_GENERATOR_Y_C1 =
/// 927553665492332455747201965776037880757740193453592970025027978793976877002675564980949289727957565575433344219582
#[rustfmt::skip]
pub const G2_GENERATOR_Y_C1: Fq = field_new!(Fq, BigInteger384([
    0xadc0fc92df64b05d,
    0x18aa270a2b1461dc,
    0x86adac6a3be4eba0,
    0x79495c4ec93da33a,
    0xe7175850a43ccaed,
    0xb2bc2a163de1bf2,
]));<|MERGE_RESOLUTION|>--- conflicted
+++ resolved
@@ -7,11 +7,7 @@
         models::{ModelParameters, SWModelParameters},
         GLVParameters,
     },
-<<<<<<< HEAD
-    field_new, impl_scalar_mul_kernel, impl_scalar_mul_parameters, Zero,
-=======
-    field_new, impl_glv_for_sw, PrimeField, Zero,
->>>>>>> c8945649
+    field_new, impl_scalar_mul_kernel, impl_scalar_mul_parameters, Zero, impl_glv_for_sw, PrimeField,
 };
 
 pub type G2Affine = bls12::G2Affine<bls12_381::Parameters>;
@@ -25,9 +21,8 @@
     type ScalarField = Fr;
 }
 
-<<<<<<< HEAD
 impl_scalar_mul_kernel!(bls12_381, "bls12_381", g2, G2Projective);
-=======
+
 impl GLVParameters for Parameters {
     type WideBigInt = BigInteger512;
     const OMEGA: Self::BaseField = field_new!(
@@ -65,7 +60,6 @@
     const B2: <Self::ScalarField as PrimeField>::BigInt = BigInteger256([1, 0, 0, 0]);
     const R_BITS: u32 = 256;
 }
->>>>>>> c8945649
 
 impl SWModelParameters for Parameters {
     /// COEFF_A = [0, 0]
@@ -108,11 +102,8 @@
         Self::BaseField::zero()
     }
 
-<<<<<<< HEAD
     impl_scalar_mul_parameters!(G2Projective);
-=======
     impl_glv_for_sw!();
->>>>>>> c8945649
 }
 
 pub const G2_GENERATOR_X: Fq2 = field_new!(Fq2, G2_GENERATOR_X_C0, G2_GENERATOR_X_C1);
