#![allow(unused)]
use algebra_core::{
<<<<<<< HEAD
    batch_bucketed_add, batch_verify_in_subgroup,
    biginteger::BigInteger64,
    curves::{AffineCurve, BatchGroupArithmeticSlice, ProjectiveCurve},
=======
    biginteger::BigInteger64,
    curves::{AffineCurve, ProjectiveCurve},
>>>>>>> 558f098a
    io::Cursor,
    BucketPosition, CanonicalDeserialize, CanonicalSerialize, Field, MontgomeryModelParameters,
    One, PrimeField, SWFlags, SWModelParameters, SerializationError, TEModelParameters,
    UniformRand, Vec, VerificationError, Zero,
};
use rand::{
    distributions::{Distribution, Uniform},
    SeedableRng,
};
<<<<<<< HEAD
=======
use rand::{
    distributions::{Distribution, Uniform},
    SeedableRng,
};
>>>>>>> 558f098a
use rand_xorshift::XorShiftRng;

use std::ops::Neg;

<<<<<<< HEAD
use crate::tests::helpers::create_pseudo_uniform_random_elems;

=======
>>>>>>> 558f098a
use crate::cfg_chunks_mut;
#[cfg(any(feature = "parallel"))]
use rayon::prelude::*;

<<<<<<< HEAD
pub const AFFINE_BATCH_SIZE: usize = 4096;
=======
>>>>>>> 558f098a
pub const ITERATIONS: usize = 10;

fn random_addition_test<G: ProjectiveCurve>() {
    let mut rng = XorShiftRng::seed_from_u64(1231275789u64);

    for _ in 0..ITERATIONS {
        let a = G::rand(&mut rng);
        let b = G::rand(&mut rng);
        let c = G::rand(&mut rng);
        let a_affine = a.into_affine();
        let b_affine = b.into_affine();
        let c_affine = c.into_affine();

        // a + a should equal the doubling
        {
            let mut aplusa = a;
            aplusa.add_assign(&a);

            let mut aplusamixed = a;
            aplusamixed.add_assign_mixed(&a.into_affine());

            let mut adouble = a;
            adouble.double_in_place();

            assert_eq!(aplusa, adouble);
            assert_eq!(aplusa, aplusamixed);
        }

        let mut tmp = vec![G::zero(); 6];

        // (a + b) + c
        tmp[0] = (a + &b) + &c;

        // a + (b + c)
        tmp[1] = a + &(b + &c);

        // (a + c) + b
        tmp[2] = (a + &c) + &b;

        // Mixed addition

        // (a + b) + c
        tmp[3] = a_affine.into_projective();
        tmp[3].add_assign_mixed(&b_affine);
        tmp[3].add_assign_mixed(&c_affine);

        // a + (b + c)
        tmp[4] = b_affine.into_projective();
        tmp[4].add_assign_mixed(&c_affine);
        tmp[4].add_assign_mixed(&a_affine);

        // (a + c) + b[G]: BatchArithmetic
        tmp[5] = a_affine.into_projective();
        tmp[5].add_assign_mixed(&c_affine);
        tmp[5].add_assign_mixed(&b_affine);

        // Comparisons
        for i in 0..6 {
            for j in 0..6 {
                if tmp[i] != tmp[j] {
                    println!("{} \n{}", tmp[i], tmp[j]);
                }
                assert_eq!(tmp[i], tmp[j], "Associativity failed {} {}", i, j);
                assert_eq!(
                    tmp[i].into_affine(),
                    tmp[j].into_affine(),
                    "Associativity failed"
                );
            }

            assert!(tmp[i] != a);
            assert!(tmp[i] != b);
            assert!(tmp[i] != c);

            assert!(a != tmp[i]);
            assert!(b != tmp[i]);
            assert!(c != tmp[i]);
        }
    }
}

fn random_multiplication_test<G: ProjectiveCurve>() {
    let mut rng = XorShiftRng::seed_from_u64(1231275789u64);

    for _ in 0..ITERATIONS {
        let mut a = G::rand(&mut rng);
        let mut b = G::rand(&mut rng);
        let a_affine = a.into_affine();
        let b_affine = b.into_affine();

        let s = G::ScalarField::rand(&mut rng);

        // s ( a + b )
        let mut tmp1 = a;
        tmp1.add_assign(&b);
        tmp1.mul_assign(s);

        // sa + sb
        a.mul_assign(s);
        b.mul_assign(s);

        let mut tmp2 = a;
        tmp2.add_assign(&b);

        // Affine multiplication
        let mut tmp3 = a_affine.mul(s.into_repr());
        tmp3.add_assign(&b_affine.mul(s.into_repr()));

        assert_eq!(tmp1, tmp2);
        assert_eq!(tmp1, tmp3);
    }
}

fn random_doubling_test<G: ProjectiveCurve>() {
    let mut rng = XorShiftRng::seed_from_u64(1231275789u64);

    for _ in 0..ITERATIONS {
        let mut a = G::rand(&mut rng);
        let mut b = G::rand(&mut rng);

        // 2(a + b)
        let mut tmp1 = a;
        tmp1.add_assign(&b);
        tmp1.double_in_place();

        // 2a + 2b
        a.double_in_place();
        b.double_in_place();

        let mut tmp2 = a;
        tmp2.add_assign(&b);

        let mut tmp3 = a;
        tmp3.add_assign_mixed(&b.into_affine());

        assert_eq!(tmp1, tmp2);
        assert_eq!(tmp1, tmp3);
    }
}

fn random_negation_test<G: ProjectiveCurve>() {
    let mut rng = XorShiftRng::seed_from_u64(1231275789u64);

    for _ in 0..ITERATIONS {
        let r = G::rand(&mut rng);

        let s = G::ScalarField::rand(&mut rng);
        let sneg = -s;
        assert!((s + &sneg).is_zero());

        let mut t1 = r;
        t1.mul_assign(s);

        let mut t2 = r;
        t2.mul_assign(sneg);

        let mut t3 = t1;
        t3.add_assign(&t2);
        assert!(t3.is_zero());

        let mut t4 = t1;
        t4.add_assign_mixed(&t2.into_affine());
        assert!(t4.is_zero());

        t1 = -t1;
        assert_eq!(t1, t2);
    }
}

fn random_transformation_test<G: ProjectiveCurve>() {
    let mut rng = XorShiftRng::seed_from_u64(1231275789u64);

    for _ in 0..ITERATIONS {
        let g = G::rand(&mut rng);
        let g_affine = g.into_affine();
        let g_projective = g_affine.into_projective();
        assert_eq!(g, g_projective);
    }

    // Batch normalization
    for _ in 0..10 {
        let mut v = (0..ITERATIONS)
            .map(|_| G::rand(&mut rng))
            .collect::<Vec<_>>();

        for i in &v {
            assert!(!i.is_normalized());
        }

        use rand::distributions::{Distribution, Uniform};
        let between = Uniform::from(0..ITERATIONS);
        // Sprinkle in some normalized points
        for _ in 0..5 {
            v[between.sample(&mut rng)] = G::zero();
        }
        for _ in 0..5 {
            let s = between.sample(&mut rng);
            v[s] = v[s].into_affine().into_projective();
        }

        let expected_v = v
            .iter()
            .map(|v| v.into_affine().into_projective())
            .collect::<Vec<_>>();
        G::batch_normalization(&mut v);

        for i in &v {
            assert!(i.is_normalized());
        }

        assert_eq!(v, expected_v);
    }
}

pub fn random_batch_doubling_test<G: ProjectiveCurve>() {
    use algebra_core::curves::models::short_weierstrass_jacobian::{GroupAffine, GroupProjective};
    let mut rng = XorShiftRng::seed_from_u64(1231275789u64);

    for j in 0..ITERATIONS {
        let size = std::cmp::min(1 << 7, 1 << (j + 5));
        let mut a = Vec::with_capacity(size);
        let mut b = Vec::with_capacity(size);

        for i in 0..size {
            a.push(G::rand(&mut rng));
            b.push(G::rand(&mut rng));
        }

        let mut c = a.clone();

        let mut a: Vec<G::Affine> = a.iter().map(|p| p.into_affine()).collect();

        a[..].batch_double_in_place(&(0..size).map(|x| x as u32).collect::<Vec<_>>()[..]);

        for p_c in c.iter_mut() {
            *p_c.double_in_place();
        }

        let c: Vec<G::Affine> = c.iter().map(|p| p.into_affine()).collect();

        assert_eq!(a, c);
    }
}

pub fn random_batch_addition_test<G: ProjectiveCurve>() {
    use algebra_core::curves::models::short_weierstrass_jacobian::{GroupAffine, GroupProjective};
    let mut rng = XorShiftRng::seed_from_u64(1231275789u64);

    for j in 0..ITERATIONS {
        let size = std::cmp::min(1 << 7, 1 << (j + 5));
        let mut a = Vec::with_capacity(size);
        let mut b = Vec::with_capacity(size);

        for i in 0..size {
            a.push(G::rand(&mut rng));
            b.push(G::rand(&mut rng));
        }

        let mut c = a.clone();
        let mut d = b.clone();

        let mut a: Vec<G::Affine> = a.iter().map(|p| p.into_affine()).collect();
        let mut b: Vec<G::Affine> = b.iter().map(|p| p.into_affine()).collect();

        a[..].batch_add_in_place(
            &mut b[..],
            &(0..size).map(|x| (x as u32, x as u32)).collect::<Vec<_>>()[..],
        );

        for (p_c, p_d) in c.iter_mut().zip(d.iter()) {
            *p_c += *p_d;
        }

        let c: Vec<G::Affine> = c.iter().map(|p| p.into_affine()).collect();

        assert_eq!(a, c);
    }
}

pub fn random_batch_add_doubling_test<G: ProjectiveCurve>() {
    use algebra_core::curves::models::short_weierstrass_jacobian::{GroupAffine, GroupProjective};
    let mut rng = XorShiftRng::seed_from_u64(1231275789u64);

    for j in 0..ITERATIONS {
        let size = std::cmp::min(1 << 7, 1 << (j + 5));
        let mut a = Vec::<G>::with_capacity(size);
        let mut b = Vec::<G>::with_capacity(size);

        for i in 0..size {
            a.push(G::rand(&mut rng));
        }

        let mut b = a.clone();
        let mut c = a.clone();
        let mut d = b.clone();

        let mut a: Vec<G::Affine> = a.iter().map(|p| p.into_affine()).collect();
        let mut b: Vec<G::Affine> = b.iter().map(|p| p.into_affine()).collect();

        a[..].batch_add_in_place(
            &mut b[..],
            &(0..size).map(|x| (x as u32, x as u32)).collect::<Vec<_>>()[..],
        );

        for (p_c, p_d) in c.iter_mut().zip(d.iter()) {
            *p_c += *p_d;
        }

        let c: Vec<G::Affine> = c.iter().map(|p| p.into_affine()).collect();

        assert_eq!(a, c);
    }
}

pub fn random_batch_scalar_mul_test<G: ProjectiveCurve>() {
    use algebra_core::curves::models::short_weierstrass_jacobian::{GroupAffine, GroupProjective};
    use std::ops::MulAssign;
    let mut rng = XorShiftRng::seed_from_u64(1231275789u64);

    for j in 0..ITERATIONS {
        let size = std::cmp::min(1 << 7, 1 << (j + 4));
        let mut a = Vec::with_capacity(size);
        let mut s = Vec::with_capacity(size);

        for i in 0..size {
            a.push(G::rand(&mut rng));
            s.push(G::ScalarField::rand(&mut rng));
        }

        let mut c = a.clone();
        let mut t = s.clone();

        let mut a: Vec<G::Affine> = a.iter().map(|p| p.into_affine()).collect();

        let mut s: Vec<<G::ScalarField as PrimeField>::BigInt> =
            s.iter().map(|p| p.into_repr()).collect();

        let now = std::time::Instant::now();
        a[..].batch_scalar_mul_in_place::<<G::ScalarField as PrimeField>::BigInt>(&mut s[..], 4);
        println!(
            "Batch affine mul for {} elems: {}us",
            size,
            now.elapsed().as_micros()
        );

        let now = std::time::Instant::now();
        for (p_c, s_t) in c.iter_mut().zip(t.iter()) {
            p_c.mul_assign(*s_t);
        }
        println!(
            "Proj mul for {} elems: {}us",
            size,
            now.elapsed().as_micros()
        );

        let c: Vec<G::Affine> = c.iter().map(|p| p.into_affine()).collect();

        for (p1, p2) in a.iter().zip(c) {
            assert_eq!(*p1, p2);
        }
    }
}

fn batch_bucketed_add_test<C: AffineCurve>() {
    let mut rng = XorShiftRng::seed_from_u64(1231275789u64);

    #[cfg(not(feature = "big_n"))]
    const MAX_LOGN: usize = 12;
    #[cfg(feature = "big_n")]
    const MAX_LOGN: usize = 22;

    let random_elems = create_pseudo_uniform_random_elems(&mut rng, MAX_LOGN);

    for i in (MAX_LOGN - 4)..(ITERATIONS / 2 + MAX_LOGN - 4) {
        let n_elems = 1 << i;
        let n_buckets = 1 << (i - 3);

        let mut bucket_assign = Vec::<_>::with_capacity(n_elems);
        let step = Uniform::new(0, n_buckets);

        for i in 0..n_elems {
            bucket_assign.push(BucketPosition {
                bucket: step.sample(&mut rng) as u32,
                position: i as u32,
            });
        }

        let mut res1 = vec![];
        let mut elems_mut = random_elems[0..n_elems].to_vec();
        let now = std::time::Instant::now();
        res1 = batch_bucketed_add::<C>(
            n_buckets,
            &mut elems_mut[..],
            &mut bucket_assign.to_vec()[..],
        );
        println!(
            "batch bucketed add for {} elems: {:?}",
            n_elems,
            now.elapsed().as_micros()
        );

        let mut res2 = vec![C::Projective::zero(); n_buckets];
        let mut elems = random_elems[0..n_elems].to_vec();

        let now = std::time::Instant::now();
        for (&bucket_idx, elem) in bucket_assign.iter().zip(elems) {
            res2[bucket_idx.bucket as usize].add_assign_mixed(&elem);
        }
        println!(
            "bucketed add for {} elems: {:?}",
            n_elems,
            now.elapsed().as_micros()
        );

        let res1: Vec<C::Projective> = res1.iter().map(|&p| p.into()).collect();

        for (i, (p1, p2)) in res1.iter().zip(res2).enumerate() {
            assert_eq!(*p1, p2);
        }
    }
}

macro_rules! batch_verify_test {
    ($P: ident, $GroupAffine: ident, $GroupProjective: ident) => {
        let mut rng = XorShiftRng::seed_from_u64(1231275789u64);

        #[cfg(not(feature = "big_n"))]
        const MAX_LOGN: usize = 14;
        #[cfg(feature = "big_n")]
        const MAX_LOGN: usize = 22;

        const SECURITY_PARAM: usize = 128;
        // Generate pseudorandom group elements
        let random_elems: Vec<$GroupAffine<P>> = create_pseudo_uniform_random_elems(&mut rng, MAX_LOGN);

        let now = std::time::Instant::now();
        let mut non_subgroup_points = Vec::with_capacity(1 << 10);
        while non_subgroup_points.len() < 1 << 10 {
            if let Some(elem) = $GroupAffine::<P>::get_point_from_x($P::BaseField::rand(&mut rng), false)
            {
                // If the cofactor is small, with non-negligible probability the sampled point
                // is in the group, so we should check it isn't. Else we don't waste compute.
                if $P::COFACTOR[1..].iter().all(|&x| x == 0u64) {
                    if !elem.is_in_correct_subgroup_assuming_on_curve() {
                        non_subgroup_points.push(elem);
                    }
                } else {
                    non_subgroup_points.push(elem);
                }
            }
        }
        println!(
            "Generate non-subgroup points: {:?}",
            now.elapsed().as_micros()
        );

        println!("Security Param: {}", SECURITY_PARAM);
        let mut estimated_timing = 0;
        for i in (MAX_LOGN - 4)..(ITERATIONS / 2 + MAX_LOGN - 4) {
            let n_elems = 1 << i;
            println!("n: {}", n_elems);

            if i == MAX_LOGN - 4 {
                let mut tmp_elems_for_naive = random_elems[0..n_elems].to_vec();
                let now = std::time::Instant::now();
                cfg_chunks_mut!(tmp_elems_for_naive, AFFINE_BATCH_SIZE).map(|e| {
                    // Probably could optimise this further: single scalar
                    // We also need to make GLV work with the characteristic
                    let size = e.len();
                    e[..].batch_scalar_mul_in_place::<<<$GroupAffine<P> as AffineCurve>::ScalarField as PrimeField>::BigInt>(
                        &mut vec![<<$GroupAffine<P> as AffineCurve>::ScalarField as PrimeField>::modulus().into(); size][..],
                        4,
                    );
                    e.iter().all(|p| p.is_zero())
                })
                .all(|b| b);

                estimated_timing = now.elapsed().as_micros();
                println!(
                    "Success: In Subgroup. n: {}, time: {} (naive)",
                    n_elems,
                    estimated_timing
                );
            } else {
                estimated_timing *= 2;
                println!(
                    "Estimated timing for n: {}, time: {} (naive)",
                    n_elems,
                    estimated_timing
                );
            }

            let random_location = Uniform::new(0, n_elems);
            let mut tmp_elems = random_elems[0..n_elems].to_vec();

            let now = std::time::Instant::now();
            batch_verify_in_subgroup::<$GroupAffine<P>, XorShiftRng>(&tmp_elems[..], SECURITY_PARAM, &mut rng)
                .expect("Should have verified as correct");
            println!(
                "Success: In Subgroup. n: {}, time: {}",
                n_elems,
                now.elapsed().as_micros()
            );

            // for j in 0..10 {
            //     // Randomly insert random non-subgroup elems
            //     for k in 0..(1 << j) {
            //         tmp_elems[random_location.sample(&mut rng)] = non_subgroup_points[k];
            //     }
            //     let now = std::time::Instant::now();
            //     match batch_verify_in_subgroup::<$GroupAffine<P>, XorShiftRng>(&tmp_elems[..], SECURITY_PARAM, &mut rng) {
            //         Ok(_) => assert!(false, "did not detect non-subgroup elems"),
            //         _ => assert!(true),
            //     };
            //     println!(
            //         "Success: Not in subgroup. n: {}, non-subgroup elems: {}, time: {}",
            //         n_elems,
            //         (1 << (j + 1)) - 1,
            //         now.elapsed().as_micros()
            //     );
            // }
        }

        // // We can induce a collision and thus failure to identify non-subgroup elements with the following
        // // for small security parameters. This is a non-deterministic "anti-test" that should fail and cause
        // // panic. It is meant for sanity checking.
        // for j in 0..10000 {
        //     // Randomly insert random non-subgroup elems
        //     if j == 0 {
        //         for _ in 0..(1 << j) {
        //             loop {
        //                 if let Some(non_subgroup_elem) =
        //                     GroupAffine::<P>::get_point_from_x(P::BaseField::rand(&mut rng), false)
        //                 {
        //                     tmp_elems[random_location.sample(&mut rng)] = non_subgroup_elem;
        //                     tmp_elems[random_location.sample(&mut rng) + 1] = non_subgroup_elem.neg();
        //                     break;
        //                 }
        //             }
        //         }
        //     }
        //     let now = std::time::Instant::now();
        //     match batch_verify_in_subgroup::<GroupAffine<P>>(&tmp_elems[..], SECURITY_PARAM) {
        //         Ok(_) => assert!(false, "did not detect non-subgroup elems"),
        //         _ => assert!(true),
        //     };
        //     println!(
        //         "Success: Not in subgroup. n: {}, non-subgroup elems: {}, time: {}",
        //         n_elems,
        //         (1 << (j + 1)) - 1,
        //         now.elapsed().as_micros()
        //     );
        // }
    }
}

fn sw_batch_verify_test<P: SWModelParameters>() {
    use algebra_core::curves::models::short_weierstrass_jacobian::{GroupAffine, GroupProjective};
    batch_verify_test!(P, GroupAffine, GroupProjective);
}

fn te_batch_verify_test<P: TEModelParameters>() {
    use algebra_core::curves::models::twisted_edwards_extended::{GroupAffine, GroupProjective};
    batch_verify_test!(P, GroupAffine, GroupProjective);
}

pub fn curve_tests<G: ProjectiveCurve>() {
    let mut rng = XorShiftRng::seed_from_u64(1231275789u64);

    // Negation edge case with zero.
    {
        let z = -G::zero();
        assert!(z.is_zero());
    }

    // Doubling edge case with zero.
    {
        let mut z = -G::zero();
        z.double_in_place();
        assert!(z.is_zero());
    }

    // Addition edge cases with zero
    {
        let mut r = G::rand(&mut rng);
        let rcopy = r;
        r.add_assign(&G::zero());
        assert_eq!(r, rcopy);
        r.add_assign_mixed(&G::Affine::zero());
        assert_eq!(r, rcopy);

        let mut z = G::zero();
        z.add_assign(&G::zero());
        assert!(z.is_zero());
        z.add_assign_mixed(&G::Affine::zero());
        assert!(z.is_zero());

        let mut z2 = z;
        z2.add_assign(&r);

        z.add_assign_mixed(&r.into_affine());

        assert_eq!(z, z2);
        assert_eq!(z, r);
    }

    // Transformations
    {
        let a = G::rand(&mut rng);
        let b = a.into_affine().into_projective();
        let c = a
            .into_affine()
            .into_projective()
            .into_affine()
            .into_projective();
        assert_eq!(a, b);
        assert_eq!(b, c);
    }

    // Test COFACTOR and COFACTOR_INV
    {
        let a = G::rand(&mut rng);
        let b = a.into_affine();
        let c = b.mul_by_cofactor_inv().mul_by_cofactor();
        assert_eq!(b, c);
    }

    random_addition_test::<G>();
    random_multiplication_test::<G>();
    random_doubling_test::<G>();
    random_negation_test::<G>();
    random_transformation_test::<G>();
}

pub fn batch_affine_test<G: ProjectiveCurve>() {
    random_batch_doubling_test::<G>();
    random_batch_add_doubling_test::<G>();
    random_batch_addition_test::<G>();
    random_batch_scalar_mul_test::<G>();
    batch_bucketed_add_test::<G::Affine>();
}

pub fn sw_tests<P: SWModelParameters>() {
    #[cfg(feature = "serialisation")]
    sw_curve_serialization_test::<P>();
    #[cfg(feature = "random_bytes")]
    sw_from_random_bytes::<P>();
    // Only check batch verification for non-unit cofactor
    #[cfg(feature = "verify")]
    if !(P::COFACTOR[0] == 1u64 && P::COFACTOR[1..].iter().all(|&x| x == 0u64)) {
        sw_batch_verify_test::<P>();
    }
}

pub fn sw_from_random_bytes<P: SWModelParameters>() {
    use algebra_core::curves::models::short_weierstrass_jacobian::{GroupAffine, GroupProjective};

    let buf_size = GroupAffine::<P>::zero().serialized_size();

    let mut rng = XorShiftRng::seed_from_u64(1231275789u64);

    for _ in 0..ITERATIONS {
        let a = GroupProjective::<P>::rand(&mut rng);
        let mut a = a.into_affine();
        {
            let mut serialized = vec![0; buf_size];
            let mut cursor = Cursor::new(&mut serialized[..]);
            a.serialize(&mut cursor).unwrap();

            let mut cursor = Cursor::new(&serialized[..]);
            let p1 = GroupAffine::<P>::deserialize(&mut cursor).unwrap();
            let p2 = GroupAffine::<P>::from_random_bytes(&serialized).unwrap();
            assert_eq!(p1, p2);
        }
    }
}

pub fn sw_curve_serialization_test<P: SWModelParameters>() {
    use algebra_core::curves::models::short_weierstrass_jacobian::{GroupAffine, GroupProjective};

    let buf_size = GroupAffine::<P>::zero().serialized_size();

    let mut rng = XorShiftRng::seed_from_u64(1231275789u64);

    for _ in 0..ITERATIONS {
        let a = GroupProjective::<P>::rand(&mut rng);
        let mut a = a.into_affine();
        {
            let mut serialized = vec![0; buf_size];
            let mut cursor = Cursor::new(&mut serialized[..]);
            a.serialize(&mut cursor).unwrap();

            let mut cursor = Cursor::new(&serialized[..]);
            let b = GroupAffine::<P>::deserialize(&mut cursor).unwrap();
            assert_eq!(a, b);
        }

        {
            a.y = -a.y;
            let mut serialized = vec![0; buf_size];
            let mut cursor = Cursor::new(&mut serialized[..]);
            a.serialize(&mut cursor).unwrap();
            let mut cursor = Cursor::new(&serialized[..]);
            let b = GroupAffine::<P>::deserialize(&mut cursor).unwrap();
            assert_eq!(a, b);
        }

        {
            let a = GroupAffine::<P>::zero();
            let mut serialized = vec![0; buf_size];
            let mut cursor = Cursor::new(&mut serialized[..]);
            a.serialize(&mut cursor).unwrap();
            let mut cursor = Cursor::new(&serialized[..]);
            let b = GroupAffine::<P>::deserialize(&mut cursor).unwrap();
            assert_eq!(a, b);
        }

        {
            let a = GroupAffine::<P>::zero();
            let mut serialized = vec![0; buf_size - 1];
            let mut cursor = Cursor::new(&mut serialized[..]);
            a.serialize(&mut cursor).unwrap_err();
        }

        {
            let serialized = vec![0; buf_size - 1];
            let mut cursor = Cursor::new(&serialized[..]);
            GroupAffine::<P>::deserialize(&mut cursor).unwrap_err();
        }

        {
            let mut serialized = vec![0; a.uncompressed_size()];
            let mut cursor = Cursor::new(&mut serialized[..]);
            a.serialize_uncompressed(&mut cursor).unwrap();

            let mut cursor = Cursor::new(&serialized[..]);
            let b = GroupAffine::<P>::deserialize_uncompressed(&mut cursor).unwrap();
            assert_eq!(a, b);
        }

        {
            a.y = -a.y;
            let mut serialized = vec![0; a.uncompressed_size()];
            let mut cursor = Cursor::new(&mut serialized[..]);
            a.serialize_uncompressed(&mut cursor).unwrap();
            let mut cursor = Cursor::new(&serialized[..]);
            let b = GroupAffine::<P>::deserialize_uncompressed(&mut cursor).unwrap();
            assert_eq!(a, b);
        }

        {
            let a = GroupAffine::<P>::zero();
            let mut serialized = vec![0; a.uncompressed_size()];
            let mut cursor = Cursor::new(&mut serialized[..]);
            a.serialize_uncompressed(&mut cursor).unwrap();
            let mut cursor = Cursor::new(&serialized[..]);
            let b = GroupAffine::<P>::deserialize_uncompressed(&mut cursor).unwrap();
            assert_eq!(a, b);
        }
    }
}

pub(crate) fn montgomery_conversion_test<P>()
where
    P: TEModelParameters,
{
    // A = 2 * (a + d) / (a - d)
    let a = P::BaseField::one().double()
        * &(P::COEFF_A + &P::COEFF_D)
        * &(P::COEFF_A - &P::COEFF_D).inverse().unwrap();
    // B = 4 / (a - d)
    let b = P::BaseField::one().double().double() * &(P::COEFF_A - &P::COEFF_D).inverse().unwrap();

    assert_eq!(a, P::MontgomeryModelParameters::COEFF_A);
    assert_eq!(b, P::MontgomeryModelParameters::COEFF_B);
}

pub fn edwards_tests<P: TEModelParameters>()
where
    P::BaseField: PrimeField,
{
    #[cfg(feature = "serialisation")]
    edwards_curve_serialization_test::<P>();
    #[cfg(feature = "random_bytes")]
    edwards_from_random_bytes::<P>();
    // Only check batch verification for non-unit cofactor
    #[cfg(feature = "verify")]
    if !(P::COFACTOR[0] == 1u64 && P::COFACTOR[1..].iter().all(|&x| x == 0u64)) {
        te_batch_verify_test::<P>();
    }
}

pub fn edwards_from_random_bytes<P: TEModelParameters>()
where
    P::BaseField: PrimeField,
{
    use algebra_core::curves::models::twisted_edwards_extended::{GroupAffine, GroupProjective};
    use algebra_core::{to_bytes, ToBytes};

    let buf_size = GroupAffine::<P>::zero().serialized_size();

    let mut rng = XorShiftRng::seed_from_u64(1231275789u64);

    for _ in 0..ITERATIONS {
        let a = GroupProjective::<P>::rand(&mut rng);
        let mut a = a.into_affine();
        {
            let mut serialized = vec![0; buf_size];
            let mut cursor = Cursor::new(&mut serialized[..]);
            a.serialize(&mut cursor).unwrap();

            let mut cursor = Cursor::new(&serialized[..]);
            let p1 = GroupAffine::<P>::deserialize(&mut cursor).unwrap();
            let p2 = GroupAffine::<P>::from_random_bytes(&serialized).unwrap();
            assert_eq!(p1, p2);
        }
    }

    for _ in 0..ITERATIONS {
        let mut biginteger =
            <<GroupAffine<P> as AffineCurve>::BaseField as PrimeField>::BigInt::rand(&mut rng);
        let mut bytes = to_bytes![biginteger].unwrap();
        let mut g = GroupAffine::<P>::from_random_bytes(&bytes);
        while g.is_none() {
            bytes.iter_mut().for_each(|i| *i = i.wrapping_sub(1));
            g = GroupAffine::<P>::from_random_bytes(&bytes);
        }
        let _g = g.unwrap();
    }
}

pub fn edwards_curve_serialization_test<P: TEModelParameters>() {
    use algebra_core::curves::models::twisted_edwards_extended::{GroupAffine, GroupProjective};

    let buf_size = GroupAffine::<P>::zero().serialized_size();

    let mut rng = XorShiftRng::seed_from_u64(1231275789u64);

    for _ in 0..ITERATIONS {
        let a = GroupProjective::<P>::rand(&mut rng);
        let a = a.into_affine();
        {
            let mut serialized = vec![0; buf_size];
            let mut cursor = Cursor::new(&mut serialized[..]);
            a.serialize(&mut cursor).unwrap();

            let mut cursor = Cursor::new(&serialized[..]);
            let b = GroupAffine::<P>::deserialize(&mut cursor).unwrap();
            assert_eq!(a, b);
        }

        {
            let a = GroupAffine::<P>::zero();
            let mut serialized = vec![0; buf_size];
            let mut cursor = Cursor::new(&mut serialized[..]);
            a.serialize(&mut cursor).unwrap();
            let mut cursor = Cursor::new(&serialized[..]);
            let b = GroupAffine::<P>::deserialize(&mut cursor).unwrap();
            assert_eq!(a, b);
        }

        {
            let a = GroupAffine::<P>::zero();
            let mut serialized = vec![0; buf_size - 1];
            let mut cursor = Cursor::new(&mut serialized[..]);
            a.serialize(&mut cursor).unwrap_err();
        }

        {
            let serialized = vec![0; buf_size - 1];
            let mut cursor = Cursor::new(&serialized[..]);
            GroupAffine::<P>::deserialize(&mut cursor).unwrap_err();
        }

        {
            let mut serialized = vec![0; a.uncompressed_size()];
            let mut cursor = Cursor::new(&mut serialized[..]);
            a.serialize_uncompressed(&mut cursor).unwrap();

            let mut cursor = Cursor::new(&serialized[..]);
            let b = GroupAffine::<P>::deserialize_uncompressed(&mut cursor).unwrap();
            assert_eq!(a, b);
        }

        {
            let a = GroupAffine::<P>::zero();
            let mut serialized = vec![0; a.uncompressed_size()];
            let mut cursor = Cursor::new(&mut serialized[..]);
            a.serialize_uncompressed(&mut cursor).unwrap();
            let mut cursor = Cursor::new(&serialized[..]);
            let b = GroupAffine::<P>::deserialize_uncompressed(&mut cursor).unwrap();
            assert_eq!(a, b);
        }
    }
}<|MERGE_RESOLUTION|>--- conflicted
+++ resolved
@@ -1,13 +1,8 @@
 #![allow(unused)]
 use algebra_core::{
-<<<<<<< HEAD
     batch_bucketed_add, batch_verify_in_subgroup,
     biginteger::BigInteger64,
     curves::{AffineCurve, BatchGroupArithmeticSlice, ProjectiveCurve},
-=======
-    biginteger::BigInteger64,
-    curves::{AffineCurve, ProjectiveCurve},
->>>>>>> 558f098a
     io::Cursor,
     BucketPosition, CanonicalDeserialize, CanonicalSerialize, Field, MontgomeryModelParameters,
     One, PrimeField, SWFlags, SWModelParameters, SerializationError, TEModelParameters,
@@ -17,30 +12,17 @@
     distributions::{Distribution, Uniform},
     SeedableRng,
 };
-<<<<<<< HEAD
-=======
-use rand::{
-    distributions::{Distribution, Uniform},
-    SeedableRng,
-};
->>>>>>> 558f098a
 use rand_xorshift::XorShiftRng;
 
 use std::ops::Neg;
 
-<<<<<<< HEAD
 use crate::tests::helpers::create_pseudo_uniform_random_elems;
 
-=======
->>>>>>> 558f098a
 use crate::cfg_chunks_mut;
 #[cfg(any(feature = "parallel"))]
 use rayon::prelude::*;
 
-<<<<<<< HEAD
 pub const AFFINE_BATCH_SIZE: usize = 4096;
-=======
->>>>>>> 558f098a
 pub const ITERATIONS: usize = 10;
 
 fn random_addition_test<G: ProjectiveCurve>() {
@@ -545,23 +527,23 @@
                 now.elapsed().as_micros()
             );
 
-            // for j in 0..10 {
-            //     // Randomly insert random non-subgroup elems
-            //     for k in 0..(1 << j) {
-            //         tmp_elems[random_location.sample(&mut rng)] = non_subgroup_points[k];
-            //     }
-            //     let now = std::time::Instant::now();
-            //     match batch_verify_in_subgroup::<$GroupAffine<P>, XorShiftRng>(&tmp_elems[..], SECURITY_PARAM, &mut rng) {
-            //         Ok(_) => assert!(false, "did not detect non-subgroup elems"),
-            //         _ => assert!(true),
-            //     };
-            //     println!(
-            //         "Success: Not in subgroup. n: {}, non-subgroup elems: {}, time: {}",
-            //         n_elems,
-            //         (1 << (j + 1)) - 1,
-            //         now.elapsed().as_micros()
-            //     );
-            // }
+            for j in 0..10 {
+                // Randomly insert random non-subgroup elems
+                for k in 0..(1 << j) {
+                    tmp_elems[random_location.sample(&mut rng)] = non_subgroup_points[k];
+                }
+                let now = std::time::Instant::now();
+                match batch_verify_in_subgroup::<$GroupAffine<P>, XorShiftRng>(&tmp_elems[..], SECURITY_PARAM, &mut rng) {
+                    Ok(_) => assert!(false, "did not detect non-subgroup elems"),
+                    _ => assert!(true),
+                };
+                println!(
+                    "Success: Not in subgroup. n: {}, non-subgroup elems: {}, time: {}",
+                    n_elems,
+                    (1 << (j + 1)) - 1,
+                    now.elapsed().as_micros()
+                );
+            }
         }
 
         // // We can induce a collision and thus failure to identify non-subgroup elements with the following
