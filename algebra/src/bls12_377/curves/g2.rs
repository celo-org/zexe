--- conflicted
+++ resolved
@@ -1,12 +1,11 @@
-use crate::bls12_377::{g1, Fq, Fq2, Fr};
 use algebra_core::{
-<<<<<<< HEAD
-    biginteger::{BigInteger256, BigInteger384},
+    biginteger::{BigInteger256, BigInteger384, BigInteger512},
     curves::{
         bls12,
         models::{ModelParameters, SWModelParameters},
+        GLVParameters,
     },
-    field_new, impl_scalar_mul_kernel, impl_scalar_mul_parameters, Zero,
+    field_new, impl_glv_for_sw, PrimeField, Zero, impl_scalar_mul_kernel, impl_scalar_mul_parameters,
 };
 
 use crate::{bls12_377, bls12_377::*};
@@ -14,16 +13,7 @@
 pub type G2Affine = bls12::G2Affine<bls12_377::Parameters>;
 pub type G2Projective = bls12::G2Projective<bls12_377::Parameters>;
 
-=======
-    biginteger::{BigInteger256, BigInteger384, BigInteger512},
-    curves::{
-        models::{ModelParameters, SWModelParameters},
-        GLVParameters,
-    },
-    field_new, impl_glv_for_sw, PrimeField, Zero,
-};
 
->>>>>>> c8945649
 #[derive(Clone, Default, PartialEq, Eq)]
 pub struct Parameters;
 
@@ -32,9 +22,8 @@
     type ScalarField = Fr;
 }
 
-<<<<<<< HEAD
 impl_scalar_mul_kernel!(bls12_377, "bls12_377", g2, G2Projective);
-=======
+
 impl GLVParameters for Parameters {
     type WideBigInt = BigInteger512;
     const OMEGA: Self::BaseField = field_new!(
@@ -72,7 +61,6 @@
     const B2: <Self::ScalarField as PrimeField>::BigInt = BigInteger256([1, 0, 0, 0]);
     const R_BITS: u32 = 256;
 }
->>>>>>> c8945649
 
 impl SWModelParameters for Parameters {
     /// COEFF_A = [0, 0]
@@ -134,11 +122,8 @@
         Self::BaseField::zero()
     }
 
-<<<<<<< HEAD
     impl_scalar_mul_parameters!(G2Projective);
-=======
     impl_glv_for_sw!();
->>>>>>> c8945649
 }
 
 #[rustfmt::skip]
