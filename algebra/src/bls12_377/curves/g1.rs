use algebra_core::{
<<<<<<< HEAD
    biginteger::{BigInteger256, BigInteger384},
    curves::{
        bls12,
        models::{ModelParameters, SWModelParameters},
    },
    field_new, impl_scalar_mul_kernel, impl_scalar_mul_parameters, Zero,
=======
    biginteger::{BigInteger256, BigInteger384, BigInteger512},
    curves::{
        models::{ModelParameters, SWModelParameters},
        GLVParameters,
    },
    field_new, impl_glv_for_sw, PrimeField, Zero,
>>>>>>> c8945649
};

use crate::{bls12_377, bls12_377::*};

pub type G1Affine = bls12::G1Affine<bls12_377::Parameters>;
pub type G1Projective = bls12::G1Projective<bls12_377::Parameters>;

#[derive(Clone, Default, PartialEq, Eq)]
pub struct Parameters;

impl ModelParameters for Parameters {
    type BaseField = Fq;
    type ScalarField = Fr;
}

<<<<<<< HEAD
impl_scalar_mul_kernel!(bls12_377, "bls12_377", g1, G1Projective);
=======
impl GLVParameters for Parameters {
    type WideBigInt = BigInteger512;
    const OMEGA: Self::BaseField = field_new!(
        Fq,
        BigInteger384([
            15766275933608376691,
            15635974902606112666,
            1934946774703877852,
            18129354943882397960,
            15437979634065614942,
            101285514078273488
        ])
    );
    const LAMBDA: Self::ScalarField = field_new!(
        Fr,
        BigInteger256([
            12574070832645531618,
            10005695704657941814,
            1564543351912391449,
            657300228442948690
        ])
    );
    /// |round(B1 * R / n)|
    const Q2: <Self::ScalarField as PrimeField>::BigInt =
        BigInteger256([9183663392111466540, 12968021215939883360, 3, 0]);
    const B1: <Self::ScalarField as PrimeField>::BigInt =
        BigInteger256([725501752471715841, 4981570305181876225, 0, 0]);
    const B1_IS_NEG: bool = false;
    /// |round(B2 * R / n)|
    const Q1: <Self::ScalarField as PrimeField>::BigInt = BigInteger256([13, 0, 0, 0]);
    const B2: <Self::ScalarField as PrimeField>::BigInt = BigInteger256([1, 0, 0, 0]);
    const R_BITS: u32 = 256;
}
>>>>>>> c8945649

impl SWModelParameters for Parameters {
    /// COEFF_A = 0
    const COEFF_A: Fq = field_new!(Fq, BigInteger384([0x0, 0x0, 0x0, 0x0, 0x0, 0x0]));

    /// COEFF_B = 1
    #[rustfmt::skip]
    const COEFF_B: Fq = field_new!(Fq, BigInteger384([
        0x2cdffffffffff68,
        0x51409f837fffffb1,
        0x9f7db3a98a7d3ff2,
        0x7b4e97b76e7c6305,
        0x4cf495bf803c84e8,
        0x8d6661e2fdf49a,
    ]));

    /// COFACTOR = (x - 1)^2 / 3  = 30631250834960419227450344600217059328
    const COFACTOR: &'static [u64] = &[0x0, 0x170b5d4430000000];

    /// COFACTOR_INV = COFACTOR^{-1} mod r
    /// = 5285428838741532253824584287042945485047145357130994810877
    #[rustfmt::skip]
    const COFACTOR_INV: Fr = field_new!(Fr, BigInteger256([
        2013239619100046060,
        4201184776506987597,
        2526766393982337036,
        1114629510922847535,
    ]));

    /// AFFINE_GENERATOR_COEFFS = (G1_GENERATOR_X, G1_GENERATOR_Y)
    const AFFINE_GENERATOR_COEFFS: (Self::BaseField, Self::BaseField) =
        (G1_GENERATOR_X, G1_GENERATOR_Y);

    #[inline(always)]
    fn mul_by_a(_: &Self::BaseField) -> Self::BaseField {
        Self::BaseField::zero()
    }

<<<<<<< HEAD
    impl_scalar_mul_parameters!(G1Projective);
=======
    impl_glv_for_sw!();
>>>>>>> c8945649
}

/// G1_GENERATOR_X =
/// 81937999373150964239938255573465948239988671502647976594219695644855304257327692006745978603320413799295628339695
#[rustfmt::skip]
pub const G1_GENERATOR_X: Fq = field_new!(Fq, BigInteger384([
    0x260f33b9772451f4,
    0xc54dd773169d5658,
    0x5c1551c469a510dd,
    0x761662e4425e1698,
    0xc97d78cc6f065272,
    0xa41206b361fd4d,
]));

/// G1_GENERATOR_Y =
/// 241266749859715473739788878240585681733927191168601896383759122102112907357779751001206799952863815012735208165030
#[rustfmt::skip]
pub const G1_GENERATOR_Y: Fq = field_new!(Fq, BigInteger384([
    0x8193961fb8cb81f3,
    0x638d4c5f44adb8,
    0xfafaf3dad4daf54a,
    0xc27849e2d655cd18,
    0x2ec3ddb401d52814,
    0x7da93326303c71,
]));<|MERGE_RESOLUTION|>--- conflicted
+++ resolved
@@ -1,19 +1,11 @@
 use algebra_core::{
-<<<<<<< HEAD
-    biginteger::{BigInteger256, BigInteger384},
+    biginteger::{BigInteger256, BigInteger384, BigInteger512},
     curves::{
         bls12,
         models::{ModelParameters, SWModelParameters},
-    },
-    field_new, impl_scalar_mul_kernel, impl_scalar_mul_parameters, Zero,
-=======
-    biginteger::{BigInteger256, BigInteger384, BigInteger512},
-    curves::{
-        models::{ModelParameters, SWModelParameters},
         GLVParameters,
     },
-    field_new, impl_glv_for_sw, PrimeField, Zero,
->>>>>>> c8945649
+    field_new, impl_glv_for_sw, PrimeField, Zero, impl_scalar_mul_kernel, impl_scalar_mul_parameters,
 };
 
 use crate::{bls12_377, bls12_377::*};
@@ -29,9 +21,8 @@
     type ScalarField = Fr;
 }
 
-<<<<<<< HEAD
 impl_scalar_mul_kernel!(bls12_377, "bls12_377", g1, G1Projective);
-=======
+
 impl GLVParameters for Parameters {
     type WideBigInt = BigInteger512;
     const OMEGA: Self::BaseField = field_new!(
@@ -65,7 +56,6 @@
     const B2: <Self::ScalarField as PrimeField>::BigInt = BigInteger256([1, 0, 0, 0]);
     const R_BITS: u32 = 256;
 }
->>>>>>> c8945649
 
 impl SWModelParameters for Parameters {
     /// COEFF_A = 0
@@ -104,11 +94,8 @@
         Self::BaseField::zero()
     }
 
-<<<<<<< HEAD
     impl_scalar_mul_parameters!(G1Projective);
-=======
     impl_glv_for_sw!();
->>>>>>> c8945649
 }
 
 /// G1_GENERATOR_X =
